--- conflicted
+++ resolved
@@ -1,10 +1,6 @@
    Puppet - Automating Configuration Management.
 
-<<<<<<< HEAD
-   Copyright (C) 2011-2012 Puppet Labs Inc
-=======
    Copyright (C) 2005-2012 Puppet Labs Inc
->>>>>>> 0e7fc8d8
 
    Puppet Labs can be contacted at: info@puppetlabs.com
 
