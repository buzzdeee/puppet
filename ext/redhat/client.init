#!/bin/bash
# puppet        Init script for running the puppet client daemon
#
# Author:       Duane Griffin <d.griffin@psenterprise.com>
#               David Lutterkort <dlutter@redhat.com>
#
# chkconfig: - 98 02
#
# description: Enables periodic system configuration checks through puppet.
# processname: puppet
# config: /etc/sysconfig/puppet

# Source function library.
. /etc/rc.d/init.d/functions

PATH=/opt/puppetlabs/puppet/bin:/usr/bin:/sbin:/bin:/usr/sbin
export PATH

[ -f /etc/sysconfig/puppet ] && . /etc/sysconfig/puppet
lockfile=/var/lock/subsys/puppet
piddir=/var/run/puppetlabs
pidfile=${piddir}/agent.pid
puppetd=/opt/puppetlabs/puppet/bin/puppet
pid=$(cat $pidfile 2> /dev/null)
RETVAL=0

PUPPET_OPTS="agent "

# Determine if we can use the -p option to daemon, killproc, and status.
# RHEL < 5 can't.
if status | grep -q -- '-p' 2>/dev/null; then
    daemonopts="--pidfile $pidfile"
    pidopts="-p $pidfile"
    USEINITFUNCTIONS=true
fi

# Figure out if the system just booted. Let's assume
# boot doesn't take longer than 5 minutes
## Not used for now
##[ -n "$INIT_VERSION" ] && PUPPET_OPTS="${PUPPET_OPTS} --fullrun"

start() {
    echo -n $"Starting puppet agent: "
    mkdir -p $piddir
    daemon $daemonopts $puppetd ${PUPPET_OPTS} ${PUPPET_EXTRA_OPTS}
    RETVAL=$?
    echo
        [ $RETVAL = 0 ] && touch ${lockfile}
        return $RETVAL
}

stop() {
    echo -n $"Stopping puppet agent: "
    if [ "$USEINITFUNCTIONS" = "true" ]; then
      killproc $pidopts $puppetd
      RETVAL=$?
    else
      if [ -n "${pid}" ]; then
        kill -TERM $pid >/dev/null 2>&1
        RETVAL=$?
      fi
    fi
    echo
    [ $RETVAL = 0 ] && rm -f ${lockfile} ${pidfile}
    return $RETVAL
}

reload() {
<<<<<<< HEAD
    echo -n $"Reloading puppet agent: "
    killproc $pidopts $puppetd -HUP
    RETVAL=$?
=======
    echo -n $"Restarting puppet agent: "
    if [ "$USEINITFUNCTIONS" = "true" ]; then
      killproc $pidopts $puppetd -HUP
      RETVAL=$?
    else
      if [ -n "${pid}" ]; then
        kill -HUP $pid >/dev/null 2>&1
        RETVAL=$?
      else
        RETVAL=0
      fi
    fi
>>>>>>> fdf7bd68
    echo
    return $RETVAL
}

rotate() {
    echo -n $"Reopening log files for puppet agent: "
    killproc $pidopts $puppetd -USR2
    RETVAL=$?
    echo
    return $RETVAL
}

restart() {
    stop
    start
}

rh_status() {
    base=puppet
    if [ "$USEINITFUNCTIONS" = "true" ]; then
      status $pidopts $puppetd
      RETVAL=$?
      return $RETVAL
    else
      if [ -n "${pid}" ]; then
        if `ps -p $pid | grep $pid > /dev/null 2>&1`; then
          echo "${base} (pid ${pid}) is running..."
          RETVAL=0
          return $RETVAL
        fi
      fi
      if [ -f "${pidfile}" ] ; then
        echo "${base} dead but pid file exists"
        RETVAL=1
        return $RETVAL
      fi
      if [ -f "${lockfile}" ]; then
        echo "${base} dead but subsys locked"
        RETVAL=2
        return $RETVAL
      fi
      echo "${base} is stopped"
      RETVAL=3
      return $RETVAL
    fi
}

rh_status_q() {
    rh_status >/dev/null 2>&1
}

genconfig() {
    echo -n $"Generate puppet agent configuration: "
    $puppetd ${PUPPET_OPTS} ${PUPPET_EXTRA_OPTS} --genconfig
}

case "$1" in
    start)
        start
    ;;
    stop)
        stop
    ;;
    restart)
        restart
    ;;
    rotate)
        rotate
    ;;
    reload|force-reload)
        reload
    ;;
    condrestart|try-restart)
        rh_status_q || exit 0
        restart
    ;;
    status)
        rh_status
    ;;
    once)
        shift
        $puppetd ${PUPPET_OPTS} --onetime ${PUPPET_EXTRA_OPTS} $@
        ;;
    genconfig)
        genconfig
    ;;
    *)
        echo $"Usage: $0 {start|stop|status|restart|reload|force-reload|condrestart|rotate|once|genconfig}"
        exit 1
esac

exit $RETVAL<|MERGE_RESOLUTION|>--- conflicted
+++ resolved
@@ -66,12 +66,7 @@
 }
 
 reload() {
-<<<<<<< HEAD
     echo -n $"Reloading puppet agent: "
-    killproc $pidopts $puppetd -HUP
-    RETVAL=$?
-=======
-    echo -n $"Restarting puppet agent: "
     if [ "$USEINITFUNCTIONS" = "true" ]; then
       killproc $pidopts $puppetd -HUP
       RETVAL=$?
@@ -83,7 +78,6 @@
         RETVAL=0
       fi
     fi
->>>>>>> fdf7bd68
     echo
     return $RETVAL
 }
