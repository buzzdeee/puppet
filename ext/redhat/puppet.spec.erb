# Augeas and SELinux requirements may be disabled at build time by passing
# --without augeas and/or --without selinux to rpmbuild or mock

# Fedora 17 ships with ruby 1.9, RHEL 7 with ruby 2.0, which use vendorlibdir instead
# of sitelibdir. Adjust our target if installing on f17 or rhel7.
%if 0%{?fedora} >= 17 || 0%{?rhel} >= 7 || 0%{?amzn} >= 1
%global puppet_libdir   %(ruby -rrbconfig -e 'puts RbConfig::CONFIG["vendorlibdir"]')
%else
%global puppet_libdir   %(ruby -rrbconfig -e 'puts RbConfig::CONFIG["sitelibdir"]')
%endif

%if 0%{?fedora} >= 17 || 0%{?rhel} >= 7
%global _with_systemd 1
%else
%global _with_systemd 0
%endif

# VERSION is subbed out during rake srpm process
%global realversion <%= @version %>
%global rpmversion <%= @rpmversion %>

%global confdir ext/redhat
%global pending_upgrade_path %{_localstatedir}/lib/rpm-state/puppet
%global pending_upgrade_file %{pending_upgrade_path}/upgrade_pending

Name:           puppet
Version:        %{rpmversion}
Release:        <%= @rpmrelease -%>%{?dist}
Vendor:         %{?_host_vendor}
Summary:        A network tool for managing many disparate systems
License:        ASL 2.0
URL:            https://puppetlabs.com
Source0:        https://puppetlabs.com/downloads/%{name}/%{name}-%{realversion}.tar.gz

Group:          System Environment/Base

BuildRoot:      %{_tmppath}/%{name}-%{version}-%{release}-root-%(%{__id_u} -n)

BuildRequires:  facter >= 1:1.7.0
# Puppet 3.x drops ruby 1.8.5 support and adds ruby 1.9 support
BuildRequires:  ruby >= 1.8.7
BuildRequires:  hiera >= 2.0.0
BuildArch:      noarch
Requires:       ruby >= 1.8
Requires:       ruby-shadow
Requires:       rubygem-json

# Pull in ruby selinux bindings where available
%if 0%{?fedora} || 0%{?rhel} >= 6
%{!?_without_selinux:Requires: ruby(selinux), libselinux-utils}
%else
%if ( 0%{?rhel} && 0%{?rhel} == 5 ) || 0%{?amzn} >= 1
%{!?_without_selinux:Requires: libselinux-ruby, libselinux-utils}
%endif
%endif

Requires:       facter >= 1:1.7.0
# Puppet 3.x drops ruby 1.8.5 support and adds ruby 1.9 support
# Ruby 1.8.7 available for el5 at: yum.puppetlabs.com/el/5/devel/$ARCH
Requires:       ruby >= 1.8.7
Requires:       hiera >= 2.0.0
Obsoletes:      hiera-puppet < 1.0.0
Provides:       hiera-puppet >= 1.0.0
%{!?_without_augeas:Requires: ruby-augeas}

# Required for %%pre
Requires:       shadow-utils

%if 0%{?_with_systemd}
# Required for %%post, %%preun, %%postun
Requires:       systemd
%if 0%{?fedora} >= 18 || 0%{?rhel} >= 7
BuildRequires:  systemd
%else
BuildRequires:  systemd-units
%endif
%else
# Required for %%post and %%preun
Requires:       chkconfig
# Required for %%preun and %%postun
Requires:       initscripts
%endif

%description
Puppet lets you centrally manage every important aspect of your system using a
cross-platform specification language that manages all the separate elements
normally aggregated in different files, like users, cron jobs, and hosts,
along with obviously discrete elements like packages, services, and files.

%package server
Group:          System Environment/Base
Summary:        Server for the puppet system management tool
Requires:       puppet = %{version}-%{release}
# chkconfig (%%post, %%preun) and initscripts (%%preun %%postun) are required for non systemd
# and systemd (%%post, %%preun, and %%postun) are required for systems with systemd as default
# They come along transitively with puppet-%{version}-%{release}.

%description server
Provides the central puppet server daemon which provides manifests to clients.
The server can also function as a certificate authority and file server.

%prep
%setup -q -n %{name}-%{realversion}


%build
for f in external/nagios.rb relationship.rb; do
  sed -i -e '1d' lib/puppet/$f
done

find examples/ -type f | xargs --no-run-if-empty chmod a-x

%install
rm -rf %{buildroot}
ruby install.rb --destdir=%{buildroot} --quick --no-rdoc --sitelibdir=%{puppet_libdir}

install -d -m0755 %{buildroot}%{_sysconfdir}/puppet/environments/example_env/manifests
install -d -m0755 %{buildroot}%{_sysconfdir}/puppet/environments/example_env/modules
install -d -m0755 %{buildroot}%{_sysconfdir}/puppet/manifests
install -d -m0755 %{buildroot}%{_datadir}/%{name}/modules
install -d -m0755 %{buildroot}%{_localstatedir}/lib/puppet
install -d -m0755 %{buildroot}%{_localstatedir}/lib/puppet/state
install -d -m0755 %{buildroot}%{_localstatedir}/lib/puppet/reports
install -d -m0755 %{buildroot}%{_localstatedir}/run/puppet

# As per redhat bz #495096
install -d -m0750 %{buildroot}%{_localstatedir}/log/puppet

%if 0%{?_with_systemd}
# Systemd for fedora >= 17 or el 7
%{__install} -d -m0755  %{buildroot}%{_unitdir}
install -Dp -m0644 ext/systemd/puppet.service %{buildroot}%{_unitdir}/puppet.service
ln -s %{_unitdir}/puppet.service %{buildroot}%{_unitdir}/puppetagent.service
install -Dp -m0644 ext/systemd/puppetmaster.service %{buildroot}%{_unitdir}/puppetmaster.service
%else
# Otherwise init.d for fedora < 17 or el 5, 6
install -Dp -m0644 %{confdir}/client.sysconfig %{buildroot}%{_sysconfdir}/sysconfig/puppet
install -Dp -m0755 %{confdir}/client.init %{buildroot}%{_initrddir}/puppet
install -Dp -m0644 %{confdir}/server.sysconfig %{buildroot}%{_sysconfdir}/sysconfig/puppetmaster
install -Dp -m0755 %{confdir}/server.init %{buildroot}%{_initrddir}/puppetmaster
%endif

install -Dp -m0644 %{confdir}/fileserver.conf %{buildroot}%{_sysconfdir}/puppet/fileserver.conf
install -Dp -m0644 %{confdir}/puppet.conf %{buildroot}%{_sysconfdir}/puppet/puppet.conf
install -Dp -m0644 %{confdir}/logrotate %{buildroot}%{_sysconfdir}/logrotate.d/puppet
install -Dp -m0644 ext/README.environment %{buildroot}%{_sysconfdir}/puppet/environments/example_env/README.environment

# Install the ext/ directory to %%{_datadir}/%%{name}
install -d %{buildroot}%{_datadir}/%{name}
cp -a ext/ %{buildroot}%{_datadir}/%{name}
# emacs and vim bits are installed elsewhere
rm -rf %{buildroot}%{_datadir}/%{name}/ext/{emacs,vim}
# remove misc packaging artifacts not applicable to rpms
rm -rf %{buildroot}%{_datadir}/%{name}/ext/{gentoo,freebsd,solaris,suse,windows,osx,ips,debian}
rm -f %{buildroot}%{_datadir}/%{name}/ext/redhat/*.init
rm -f %{buildroot}%{_datadir}/%{name}/ext/{build_defaults.yaml,project_data.yaml}

# Rpmlint fixup
chmod 755 %{buildroot}%{_datadir}/%{name}/ext/regexp_nodes/regexp_nodes.rb

# Install emacs mode files
emacsdir=%{buildroot}%{_datadir}/emacs/site-lisp
install -Dp -m0644 ext/emacs/puppet-mode.el $emacsdir/puppet-mode.el
install -Dp -m0644 ext/emacs/puppet-mode-init.el \
    $emacsdir/site-start.d/puppet-mode-init.el

# Install vim syntax files
vimdir=%{buildroot}%{_datadir}/vim/vimfiles
install -Dp -m0644 ext/vim/ftdetect/puppet.vim $vimdir/ftdetect/puppet.vim
install -Dp -m0644 ext/vim/syntax/puppet.vim $vimdir/syntax/puppet.vim
install -Dp -m0644 ext/vim/indent/puppet.vim $vimdir/indent/puppet.vim
install -Dp -m0644 ext/vim/ftplugin/puppet.vim $vimdir/ftplugin/puppet.vim

%if 0%{?fedora} >= 15 || 0%{?rhel} >= 7
# Setup tmpfiles.d config
mkdir -p %{buildroot}%{_sysconfdir}/tmpfiles.d
echo "D /var/run/%{name} 0755 %{name} %{name} -" > \
    %{buildroot}%{_sysconfdir}/tmpfiles.d/%{name}.conf
%endif

# Create puppet modules directory for puppet module tool
mkdir -p %{buildroot}%{_sysconfdir}/%{name}/modules

<<<<<<< HEAD
# Install a NetworkManager dispatcher script to pickup changes to
# # /etc/resolv.conf and such (https://bugzilla.redhat.com/532085).
mkdir -p %{buildroot}%{_sysconfdir}/NetworkManager/dispatcher.d
cp -pr ext/puppet-nm-dispatcher \
  %{buildroot}%{_sysconfdir}/NetworkManager/dispatcher.d/98-%{name}

# Masterhttp.log is created on server start and should be distributed
# with correct permissions
touch %{buildroot}%{_localstatedir}/log/puppet/masterhttp.log

=======
>>>>>>> 5f8b6b78
%files
%defattr(-, root, root, 0755)
%doc LICENSE README.md examples
%{_bindir}/puppet
%{_bindir}/extlookup2hiera
%{puppet_libdir}/*
%if 0%{?_with_systemd}
%{_unitdir}/puppet.service
%{_unitdir}/puppetagent.service
%else
%{_initrddir}/puppet
%config(noreplace) %{_sysconfdir}/sysconfig/puppet
%endif
%dir %{_sysconfdir}/puppet
%dir %{_sysconfdir}/%{name}/modules
%if 0%{?fedora} >= 15 || 0%{?rhel} >= 7
%config(noreplace) %{_sysconfdir}/tmpfiles.d/%{name}.conf
%endif
%config(noreplace) %{_sysconfdir}/puppet/puppet.conf
%config(noreplace) %{_sysconfdir}/puppet/auth.conf
%config(noreplace) %{_sysconfdir}/logrotate.d/puppet
# We don't want to require emacs or vim, so we need to own these dirs
%{_datadir}/emacs
%{_datadir}/vim
%{_datadir}/%{name}
# man pages
%{_mandir}/man5/puppet.conf.5.gz
%{_mandir}/man8/puppet.8.gz
%{_mandir}/man8/puppet-agent.8.gz
%{_mandir}/man8/puppet-apply.8.gz
%{_mandir}/man8/puppet-catalog.8.gz
%{_mandir}/man8/puppet-describe.8.gz
%{_mandir}/man8/puppet-ca.8.gz
%{_mandir}/man8/puppet-cert.8.gz
%{_mandir}/man8/puppet-certificate.8.gz
%{_mandir}/man8/puppet-certificate_request.8.gz
%{_mandir}/man8/puppet-certificate_revocation_list.8.gz
%{_mandir}/man8/puppet-config.8.gz
%{_mandir}/man8/puppet-device.8.gz
%{_mandir}/man8/puppet-doc.8.gz
%{_mandir}/man8/puppet-facts.8.gz
%{_mandir}/man8/puppet-file.8.gz
%{_mandir}/man8/puppet-filebucket.8.gz
%{_mandir}/man8/puppet-help.8.gz
%{_mandir}/man8/puppet-inspect.8.gz
%{_mandir}/man8/puppet-key.8.gz
%{_mandir}/man8/puppet-kick.8.gz
%{_mandir}/man8/puppet-man.8.gz
%{_mandir}/man8/puppet-module.8.gz
%{_mandir}/man8/puppet-node.8.gz
%{_mandir}/man8/puppet-parser.8.gz
%{_mandir}/man8/puppet-plugin.8.gz
%{_mandir}/man8/puppet-report.8.gz
%{_mandir}/man8/puppet-resource.8.gz
%{_mandir}/man8/puppet-resource_type.8.gz
%{_mandir}/man8/puppet-status.8.gz
%{_mandir}/man8/extlookup2hiera.8.gz
# These need to be owned by puppet so the server can
# write to them. The separate %defattr's are required
# to work around RH Bugzilla 681540
%defattr(-, puppet, puppet, 0755)
%{_localstatedir}/run/puppet
%defattr(-, puppet, puppet, 0750)
%{_localstatedir}/log/puppet
%{_localstatedir}/lib/puppet
%{_localstatedir}/lib/puppet/state
%{_localstatedir}/lib/puppet/reports
# Return the default attributes to 0755 to
# prevent incorrect permission assignment on EL6
%defattr(-, root, root, 0755)


%files server
%defattr(-, root, root, 0755)
%if 0%{?_with_systemd}
%{_unitdir}/puppetmaster.service
%else
%{_initrddir}/puppetmaster
%config(noreplace) %{_sysconfdir}/sysconfig/puppetmaster
%endif
%config(noreplace) %{_sysconfdir}/puppet/fileserver.conf
%dir %{_sysconfdir}/puppet/manifests
%dir %{_sysconfdir}/puppet/environments
%dir %{_sysconfdir}/puppet/environments/example_env
%dir %{_sysconfdir}/puppet/environments/example_env/manifests
%dir %{_sysconfdir}/puppet/environments/example_env/modules
%{_sysconfdir}/puppet/environments/example_env/README.environment
%{_mandir}/man8/puppet-ca.8.gz
%{_mandir}/man8/puppet-master.8.gz
%attr(660, puppet, puppet) %{_localstatedir}/log/puppet/masterhttp.log

# Fixed uid/gid were assigned in bz 472073 (Fedora), 471918 (RHEL-5),
# and 471919 (RHEL-4)
%pre
getent group puppet &>/dev/null || groupadd -r puppet -g 52 &>/dev/null
getent passwd puppet &>/dev/null || \
useradd -r -u 52 -g puppet -d %{_localstatedir}/lib/puppet -s /sbin/nologin \
    -c "Puppet" puppet &>/dev/null
# ensure that old setups have the right puppet home dir
if [ $1 -gt 1 ] ; then
  usermod -d %{_localstatedir}/lib/puppet puppet &>/dev/null
fi
exit 0

%post
%if 0%{?_with_systemd}
/bin/systemctl daemon-reload >/dev/null 2>&1 || :
if [ "$1" -ge 1 ]; then
  # The pidfile changed from 0.25.x to 2.6.x, handle upgrades without leaving
  # the old process running.
  oldpid="%{_localstatedir}/run/puppet/puppetd.pid"
  newpid="%{_localstatedir}/run/puppet/agent.pid"
  if [ -s "$oldpid" -a ! -s "$newpid" ]; then
    (kill $(< "$oldpid") && rm -f "$oldpid" && \
      /bin/systemctl start puppet.service) >/dev/null 2>&1 || :
  fi
fi
%else
/sbin/chkconfig --add puppet || :
if [ "$1" -ge 1 ]; then
  # The pidfile changed from 0.25.x to 2.6.x, handle upgrades without leaving
  # the old process running.
  oldpid="%{_localstatedir}/run/puppet/puppetd.pid"
  newpid="%{_localstatedir}/run/puppet/agent.pid"
  if [ -s "$oldpid" -a ! -s "$newpid" ]; then
    (kill $(< "$oldpid") && rm -f "$oldpid" && \
      /sbin/service puppet start) >/dev/null 2>&1 || :
  fi

  # If an old puppet process (one whose binary is located in /sbin) is running,
  # kill it and then start up a fresh with the new binary.
  if [ -e "$newpid" ]; then
    if ps aux | grep `cat "$newpid"` | grep -v grep | awk '{ print $12 }' | grep -q sbin; then
      (kill $(< "$newpid") && rm -f "$newpid" && \
        /sbin/service puppet start) >/dev/null 2>&1 || :
    fi
  fi
fi
%endif

%post server
%if 0%{?_with_systemd}
/bin/systemctl daemon-reload >/dev/null 2>&1 || :
if [ "$1" -ge 1 ]; then
  # The pidfile changed from 0.25.x to 2.6.x, handle upgrades without leaving
  # the old process running.
  oldpid="%{_localstatedir}/run/puppet/puppetmasterd.pid"
  newpid="%{_localstatedir}/run/puppet/master.pid"
  if [ -s "$oldpid" -a ! -s "$newpid" ]; then
    (kill $(< "$oldpid") && rm -f "$oldpid" && \
      /bin/systemctl start puppetmaster.service) > /dev/null 2>&1 || :
  fi
fi
%else
/sbin/chkconfig --add puppetmaster || :
if [ "$1" -ge 1 ]; then
  # The pidfile changed from 0.25.x to 2.6.x, handle upgrades without leaving
  # the old process running.
  oldpid="%{_localstatedir}/run/puppet/puppetmasterd.pid"
  newpid="%{_localstatedir}/run/puppet/master.pid"
  if [ -s "$oldpid" -a ! -s "$newpid" ]; then
    (kill $(< "$oldpid") && rm -f "$oldpid" && \
      /sbin/service puppetmaster start) >/dev/null 2>&1 || :
  fi
fi
%endif

%preun
%if 0%{?_with_systemd}
if [ "$1" -eq 0 ] ; then
    # Package removal, not upgrade
    /bin/systemctl --no-reload disable puppetagent.service > /dev/null 2>&1 || :
    /bin/systemctl --no-reload disable puppet.service > /dev/null 2>&1 || :
    /bin/systemctl stop puppetagent.service > /dev/null 2>&1 || :
    /bin/systemctl stop puppet.service > /dev/null 2>&1 || :
    /bin/systemctl daemon-reload >/dev/null 2>&1 || :
fi

if [ "$1" == "1" ]; then
    /bin/systemctl is-enabled puppetagent.service > /dev/null 2>&1
    if [ "$?" == "0" ]; then
        /bin/systemctl --no-reload disable puppetagent.service > /dev/null 2>&1 ||:
        /bin/systemctl stop puppetagent.service > /dev/null 2>&1 ||:
        /bin/systemctl daemon-reload >/dev/null 2>&1 ||:
        if [ ! -d %{pending_upgrade_path} ]; then
            mkdir -p %{pending_upgrade_path}
        fi

        if [ ! -e %{pending_upgrade_file} ]; then
            touch %{pending_upgrade_file}
        fi
    fi
fi

%else
if [ "$1" = 0 ] ; then
    /sbin/service puppet stop > /dev/null 2>&1
    /sbin/chkconfig --del puppet || :
fi
%endif

%preun server
%if 0%{?_with_systemd}
if [ $1 -eq 0 ] ; then
    # Package removal, not upgrade
    /bin/systemctl --no-reload disable puppetmaster.service > /dev/null 2>&1 || :
    /bin/systemctl stop puppetmaster.service > /dev/null 2>&1 || :
    /bin/systemctl daemon-reload >/dev/null 2>&1 || :
fi
%else
if [ "$1" = 0 ] ; then
    /sbin/service puppetmaster stop > /dev/null 2>&1
    /sbin/chkconfig --del puppetmaster || :
fi
%endif

%postun
%if 0%{?_with_systemd}
if [ $1 -ge 1 ] ; then
    if [ -e %{pending_upgrade_file} ]; then
        /bin/systemctl --no-reload enable puppet.service > /dev/null 2>&1 ||:
        /bin/systemctl start puppet.service > /dev/null 2>&1 ||:
        /bin/systemctl daemon-reload >/dev/null 2>&1 ||:
        rm %{pending_upgrade_file}
    fi
    # Package upgrade, not uninstall
    /bin/systemctl try-restart puppetagent.service >/dev/null 2>&1 || :
fi
%else
if [ "$1" -ge 1 ]; then
    /sbin/service puppet condrestart >/dev/null 2>&1 || :
fi
%endif

%postun server
%if 0%{?_with_systemd}
if [ $1 -ge 1 ] ; then
    # Package upgrade, not uninstall
    /bin/systemctl try-restart puppetmaster.service >/dev/null 2>&1 || :
fi
%else
if [ "$1" -ge 1 ]; then
    /sbin/service puppetmaster condrestart >/dev/null 2>&1 || :
fi
%endif

%clean
rm -rf %{buildroot}

%changelog
* <%= Time.now.strftime("%a %b %d %Y") %> Puppet Labs Release <info@puppetlabs.com> -  <%= @rpmversion %>-<%= @rpmrelease %>
- Build for <%= @version %>

* Wed Oct 2 2013 Jason Antman <jason@jasonantman.com>
- Move systemd service and unit file names back to "puppet" from erroneous "puppetagent"
- Add symlink to puppetagent unit file for compatibility with current bug
- Alter package removal actions to deactivate and stop both service names

* Thu Jun 27 2013 Matthaus Owens <matthaus@puppetlabs.com> - 3.2.3-0.1rc0
- Bump requires on ruby-rgen to 0.6.5

* Fri Apr 12 2013 Matthaus Owens <matthaus@puppetlabs.com> - 3.2.0-0.1rc0
- Add requires on ruby-rgen for new parser in Puppet 3.2

* Fri Jan 25 2013 Matthaus Owens <matthaus@puppetlabs.com> - 3.1.0-0.1rc1
- Add extlookup2hiera.8.gz to the files list

* Wed Jan 9  2013 Ryan Uber <ru@ryanuber.com> - 3.1.0-0.1rc1
- Work-around for RH Bugzilla 681540

* Fri Dec 28 2012 Michael Stahnke <stahnma@puppetlabs.com> -  3.0.2-2
- Added a script for Network Manager for bug https://bugzilla.redhat.com/532085

* Tue Dec 18 2012 Matthaus Owens <matthaus@puppetlabs.com>
- Remove for loop on examples/ code which no longer exists. Add --no-run-if-empty to xargs invocations.

* Sat Dec 1 2012 Ryan Uber <ryuber@cisco.com>
- Fix for logdir perms regression (#17866)

* Wed Aug 29 2012 Moses Mendoza <moses@puppetlabs.com> - 3.0.0-0.1rc5
- Update for 3.0.0 rc5

* Fri Aug 24 2012 Eric Sorenson <eric0@puppetlabs.com> - 3.0.0-0.1rc4
- Facter requirement is 1.6.11, not 2.0
- Update for 3.0.0 rc4

* Tue Aug 21 2012 Moses Mendoza <moses@puppetlabs.com> - 2.7.19-1
- Update for 2.7.19

* Tue Aug 14 2012 Moses Mendoza <moses@puppetlabs.com> - 2.7.19-0.1rc3
- Update for 2.7.19rc3

* Tue Aug 7 2012 Moses Mendoza <moses@puppetlabs.com> - 2.7.19-0.1rc2
- Update for 2.7.19rc2

* Wed Aug 1 2012 Moses Mendoza <moses@puppetlabs.com> - 2.7.19-0.1rc1
- Update for 2.7.19rc1

* Wed Jul 11 2012 William Hopper <whopper@puppetlabs.com> - 2.7.18-2
- (#15221) Create /etc/puppet/modules for puppet module tool

* Mon Jul 9 2012 Moses Mendoza <moses@puppetlabs.com> - 2.7.18-1
- Update for 2.7.18

* Tue Jun 19 2012 Matthaus Litteken <matthaus@puppetlabs.com> - 2.7.17-1
- Update for 2.7.17

* Wed Jun 13 2012 Matthaus Litteken <matthaus@puppetlabs.com> - 2.7.16-1
- Update for 2.7.16

* Fri Jun 08 2012 Moses Mendoza <moses@puppetlabs.com> - 2.7.16-0.1rc1.2
- Updated facter 2.0 dep to include epoch 1

* Wed Jun 06 2012 Matthaus Litteken <matthaus@puppetlabs.com> - 2.7.16-0.1rc1
- Update for 2.7.16rc1, added generated manpages

* Fri Jun 01 2012 Matthaus Litteken <matthaus@puppetlabs.com> - 3.0.0-0.1rc3
- Puppet 3.0.0rc3 Release

* Fri Jun 01 2012 Matthaus Litteken <matthaus@puppetlabs.com> - 2.7.15-0.1rc4
- Update for 2.7.15rc4

* Tue May 29 2012 Moses Mendoza <moses@puppetlabs.com> - 2.7.15-0.1rc3
- Update for 2.7.15rc3

* Tue May 22 2012 Matthaus Litteken <matthaus@puppetlabs.com> - 3.0.0-0.1rc2
- Puppet 3.0.0rc2 Release

* Thu May 17 2012 Matthaus Litteken <matthaus@puppetlabs.com> - 3.0.0-0.1rc1
- Puppet 3.0.0rc1 Release

* Wed May 16 2012 Moses Mendoza <moses@puppetlabs.com> - 2.7.15-0.1rc2
- Update for 2.7.15rc2

* Tue May 15 2012 Moses Mendoza <moses@puppetlabs.com> - 2.7.15-0.1rc1
- Update for 2.7.15rc1

* Wed May 02 2012 Moses Mendoza <moses@puppetlabs.com> - 2.7.14-1
- Update for 2.7.14

* Tue Apr 10 2012 Matthaus Litteken <matthaus@puppetlabs.com> - 2.7.13-1
- Update for 2.7.13

* Mon Mar 12 2012 Michael Stahnke <stahnma@puppetlabs.com> - 2.7.12-1
- Update for 2.7.12

* Fri Feb 24 2012 Matthaus Litteken <matthaus@puppetlabs.com> - 2.7.11-2
- Update 2.7.11 from proper tag, including #12572

* Wed Feb 22 2012 Michael Stahnke <stahnma@puppetlabs.com> - 2.7.11-1
- Update for 2.7.11

* Wed Jan 25 2012 Michael Stahnke <stahnma@puppetlabs.com> - 2.7.10-1
- Update for 2.7.10

* Fri Dec 9 2011 Matthaus Litteken <matthaus@puppetlabs.com> - 2.7.9-1
- Update for 2.7.9

* Thu Dec 8 2011 Matthaus Litteken <matthaus@puppetlabs.com> - 2.7.8-1
- Update for 2.7.8

* Wed Nov 30 2011 Michael Stahnke <stahnma@puppetlabs.com> - 2.7.8-0.1rc1
- Update for 2.7.8rc1

* Mon Nov 21 2011 Michael Stahnke <stahnma@puppetlabs.com> - 2.7.7-1
- Relaese 2.7.7

* Tue Nov 01 2011 Michael Stahnke <stahnma@puppetlabs.com> - 2.7.7-0.1rc1
- Update for 2.7.7rc1

* Fri Oct 21 2011 Michael Stahnke <stahnma@puppetlabs.com> - 2.7.6-1
- 2.7.6 final

* Thu Oct 13 2011 Michael Stahnke <stahnma@puppetlabs.com> - 2.7.6-.1rc3
- New RC

* Fri Oct 07 2011 Michael Stahnke <stahnma@puppetlabs.com> - 2.7.6-0.1rc2
- New RC

* Mon Oct 03 2011 Michael Stahnke <stahnma@puppetlabs.com> -  2.7.6-0.1rc1
- New RC

* Fri Sep 30 2011 Michael Stahnke <stahnma@puppetlabs.com> - 2.7.5-1
- Fixes for CVE-2011-3869, 3870, 3871

* Wed Sep 28 2011 Michael Stahnke <stahnma@puppetlabs.com> - 2.7.4-1
- Fix for CVE-2011-3484

* Wed Jul 06 2011 Michael Stahnke <stahnma@puppetlabs.com> - 2.7.2-0.2.rc1
- Clean up rpmlint errors
- Put man pages in correct package

* Wed Jul 06 2011 Michael Stahnke <stahnma@puppetlabs.com> - 2.7.2-0.1.rc1
- Update to 2.7.2rc1

* Wed Jun 15 2011 Todd Zullinger <tmz@pobox.com> - 2.6.9-0.1.rc1
- Update rc versioning to ensure 2.6.9 final is newer to rpm
- sync changes with Fedora/EPEL

* Tue Jun 14 2011 Michael Stahnke <stahnma@puppetlabs.com> - 2.6.9rc1-1
- Update to 2.6.9rc1

* Thu Apr 14 2011 Todd Zullinger <tmz@pobox.com> - 2.6.8-1
- Update to 2.6.8

* Thu Mar 24 2011 Todd Zullinger <tmz@pobox.com> - 2.6.7-1
- Update to 2.6.7

* Wed Mar 16 2011 Todd Zullinger <tmz@pobox.com> - 2.6.6-1
- Update to 2.6.6
- Ensure %%pre exits cleanly
- Fix License tag, puppet is now GPLv2 only
- Create and own /usr/share/puppet/modules (#615432)
- Properly restart puppet agent/master daemons on upgrades from 0.25.x
- Require libselinux-utils when selinux support is enabled
- Support tmpfiles.d for Fedora >= 15 (#656677)

* Wed Feb 09 2011 Fedora Release Engineering <rel-eng@lists.fedoraproject.org> - 0.25.5-2
- Rebuilt for https://fedoraproject.org/wiki/Fedora_15_Mass_Rebuild

* Mon May 17 2010 Todd Zullinger <tmz@pobox.com> - 0.25.5-1
- Update to 0.25.5
- Adjust selinux conditional for EL-6
- Apply rundir-perms patch from tarball rather than including it separately
- Update URL's to reflect the new puppetlabs.com domain

* Fri Jan 29 2010 Todd Zullinger <tmz@pobox.com> - 0.25.4-1
- Update to 0.25.4

* Tue Jan 19 2010 Todd Zullinger <tmz@pobox.com> - 0.25.3-2
- Apply upstream patch to fix cron resources (upstream #2845)

* Mon Jan 11 2010 Todd Zullinger <tmz@pobox.com> - 0.25.3-1
- Update to 0.25.3

* Tue Jan 05 2010 Todd Zullinger <tmz@pobox.com> - 0.25.2-1.1
- Replace %%define with %%global for macros

* Tue Jan 05 2010 Todd Zullinger <tmz@pobox.com> - 0.25.2-1
- Update to 0.25.2
- Fixes CVE-2010-0156, tmpfile security issue (#502881)
- Install auth.conf, puppetqd manpage, and queuing examples/docs

* Wed Nov 25 2009 Jeroen van Meeuwen <j.van.meeuwen@ogd.nl> - 0.25.1-1
- New upstream version

* Tue Oct 27 2009 Todd Zullinger <tmz@pobox.com> - 0.25.1-0.3
- Update to 0.25.1
- Include the pi program and man page (R.I.Pienaar)

* Sat Oct 17 2009 Todd Zullinger <tmz@pobox.com> - 0.25.1-0.2.rc2
- Update to 0.25.1rc2

* Tue Sep 22 2009 Todd Zullinger <tmz@pobox.com> - 0.25.1-0.1.rc1
- Update to 0.25.1rc1
- Move puppetca to puppet package, it has uses on client systems
- Drop redundant %%doc from manpage %%file listings

* Fri Sep 04 2009 Todd Zullinger <tmz@pobox.com> - 0.25.0-1
- Update to 0.25.0
- Fix permissions on /var/log/puppet (#495096)
- Install emacs mode and vim syntax files (#491437)
- Install ext/ directory in %%{_datadir}/%%{name} (/usr/share/puppet)

* Mon May 04 2009 Todd Zullinger <tmz@pobox.com> - 0.25.0-0.1.beta1
- Update to 0.25.0beta1
- Make Augeas and SELinux requirements build time options

* Mon Mar 23 2009 Todd Zullinger <tmz@pobox.com> - 0.24.8-1
- Update to 0.24.8
- Quiet output from %%pre
- Use upstream install script
- Increase required facter version to >= 1.5

* Tue Dec 16 2008 Todd Zullinger <tmz@pobox.com> - 0.24.7-4
- Remove redundant useradd from %%pre

* Tue Dec 16 2008 Jeroen van Meeuwen <kanarip@kanarip.com> - 0.24.7-3
- New upstream version
- Set a static uid and gid (#472073, #471918, #471919)
- Add a conditional requirement on libselinux-ruby for Fedora >= 9
- Add a dependency on ruby-augeas

* Wed Oct 22 2008 Todd Zullinger <tmz@pobox.com> - 0.24.6-1
- Update to 0.24.6
- Require ruby-shadow on Fedora and RHEL >= 5
- Simplify Fedora/RHEL version checks for ruby(abi) and BuildArch
- Require chkconfig and initstripts for preun, post, and postun scripts
- Conditionally restart puppet in %%postun
- Ensure %%preun, %%post, and %%postun scripts exit cleanly
- Create puppet user/group according to Fedora packaging guidelines
- Quiet a few rpmlint complaints
- Remove useless %%pbuild macro
- Make specfile more like the Fedora/EPEL template

* Mon Jul 28 2008 David Lutterkort <dlutter@redhat.com> - 0.24.5-1
- Add /usr/bin/puppetdoc

* Thu Jul 24 2008 Brenton Leanhardt <bleanhar@redhat.com>
- New version
- man pages now ship with tarball
- examples/code moved to root examples dir in upstream tarball

* Tue Mar 25 2008 David Lutterkort <dlutter@redhat.com> - 0.24.4-1
- Add man pages (from separate tarball, upstream will fix to
  include in main tarball)

* Mon Mar 24 2008 David Lutterkort <dlutter@redhat.com> - 0.24.3-1
- New version

* Wed Mar  5 2008 David Lutterkort <dlutter@redhat.com> - 0.24.2-1
- New version

* Sat Dec 22 2007 David Lutterkort <dlutter@redhat.com> - 0.24.1-1
- New version

* Mon Dec 17 2007 David Lutterkort <dlutter@redhat.com> - 0.24.0-2
- Use updated upstream tarball that contains yumhelper.py

* Fri Dec 14 2007 David Lutterkort <dlutter@redhat.com> - 0.24.0-1
- Fixed license
- Munge examples/ to make rpmlint happier

* Wed Aug 22 2007 David Lutterkort <dlutter@redhat.com> - 0.23.2-1
- New version

* Thu Jul 26 2007 David Lutterkort <dlutter@redhat.com> - 0.23.1-1
- Remove old config files

* Wed Jun 20 2007 David Lutterkort <dlutter@redhat.com> - 0.23.0-1
- Install one puppet.conf instead of old config files, keep old configs
  around to ease update
- Use plain shell commands in install instead of macros

* Wed May  2 2007 David Lutterkort <dlutter@redhat.com> - 0.22.4-1
- New version

* Thu Mar 29 2007 David Lutterkort <dlutter@redhat.com> - 0.22.3-1
- Claim ownership of _sysconfdir/puppet (bz 233908)

* Mon Mar 19 2007 David Lutterkort <dlutter@redhat.com> - 0.22.2-1
- Set puppet's homedir to /var/lib/puppet, not /var/puppet
- Remove no-lockdir patch, not needed anymore

* Mon Feb 12 2007 David Lutterkort <dlutter@redhat.com> - 0.22.1-2
- Fix bogus config parameter in puppetd.conf

* Sat Feb  3 2007 David Lutterkort <dlutter@redhat.com> - 0.22.1-1
- New version

* Fri Jan  5 2007 David Lutterkort <dlutter@redhat.com> - 0.22.0-1
- New version

* Mon Nov 20 2006 David Lutterkort <dlutter@redhat.com> - 0.20.1-2
- Make require ruby(abi) and buildarch: noarch conditional for fedora 5 or
  later to allow building on older fedora releases

* Mon Nov 13 2006 David Lutterkort <dlutter@redhat.com> - 0.20.1-1
- New version

* Mon Oct 23 2006 David Lutterkort <dlutter@redhat.com> - 0.20.0-1
- New version

* Tue Sep 26 2006 David Lutterkort <dlutter@redhat.com> - 0.19.3-1
- New version

* Mon Sep 18 2006 David Lutterkort <dlutter@redhat.com> - 0.19.1-1
- New version

* Thu Sep  7 2006 David Lutterkort <dlutter@redhat.com> - 0.19.0-1
- New version

* Tue Aug  1 2006 David Lutterkort <dlutter@redhat.com> - 0.18.4-2
- Use /usr/bin/ruby directly instead of /usr/bin/env ruby in
  executables. Otherwise, initscripts break since pidof can't find the
  right process

* Tue Aug  1 2006 David Lutterkort <dlutter@redhat.com> - 0.18.4-1
- New version

* Fri Jul 14 2006 David Lutterkort <dlutter@redhat.com> - 0.18.3-1
- New version

* Wed Jul  5 2006 David Lutterkort <dlutter@redhat.com> - 0.18.2-1
- New version

* Wed Jun 28 2006 David Lutterkort <dlutter@redhat.com> - 0.18.1-1
- Removed lsb-config.patch and yumrepo.patch since they are upstream now

* Mon Jun 19 2006 David Lutterkort <dlutter@redhat.com> - 0.18.0-1
- Patch config for LSB compliance (lsb-config.patch)
- Changed config moves /var/puppet to /var/lib/puppet, /etc/puppet/ssl
  to /var/lib/puppet, /etc/puppet/clases.txt to /var/lib/puppet/classes.txt,
  /etc/puppet/localconfig.yaml to /var/lib/puppet/localconfig.yaml

* Fri May 19 2006 David Lutterkort <dlutter@redhat.com> - 0.17.2-1
- Added /usr/bin/puppetrun to server subpackage
- Backported patch for yumrepo type (yumrepo.patch)

* Wed May  3 2006 David Lutterkort <dlutter@redhat.com> - 0.16.4-1
- Rebuilt

* Fri Apr 21 2006 David Lutterkort <dlutter@redhat.com> - 0.16.0-1
- Fix default file permissions in server subpackage
- Run puppetmaster as user puppet
- rebuilt for 0.16.0

* Mon Apr 17 2006 David Lutterkort <dlutter@redhat.com> - 0.15.3-2
- Don't create empty log files in post-install scriptlet

* Fri Apr  7 2006 David Lutterkort <dlutter@redhat.com> - 0.15.3-1
- Rebuilt for new version

* Wed Mar 22 2006 David Lutterkort <dlutter@redhat.com> - 0.15.1-1
- Patch0: Run puppetmaster as root; running as puppet is not ready
  for primetime

* Mon Mar 13 2006 David Lutterkort <dlutter@redhat.com> - 0.15.0-1
- Commented out noarch; requires fix for bz184199

* Mon Mar  6 2006 David Lutterkort <dlutter@redhat.com> - 0.14.0-1
- Added BuildRequires for ruby

* Wed Mar  1 2006 David Lutterkort <dlutter@redhat.com> - 0.13.5-1
- Removed use of fedora-usermgmt. It is not required for Fedora Extras and
  makes it unnecessarily hard to use this rpm outside of Fedora. Just
  allocate the puppet uid/gid dynamically

* Sun Feb 19 2006 David Lutterkort <dlutter@redhat.com> - 0.13.0-4
- Use fedora-usermgmt to create puppet user/group. Use uid/gid 24. Fixed
problem with listing fileserver.conf and puppetmaster.conf twice

* Wed Feb  8 2006 David Lutterkort <dlutter@redhat.com> - 0.13.0-3
- Fix puppetd.conf

* Wed Feb  8 2006 David Lutterkort <dlutter@redhat.com> - 0.13.0-2
- Changes to run puppetmaster as user puppet

* Mon Feb  6 2006 David Lutterkort <dlutter@redhat.com> - 0.13.0-1
- Don't mark initscripts as config files

* Mon Feb  6 2006 David Lutterkort <dlutter@redhat.com> - 0.12.0-2
- Fix BuildRoot. Add dist to release

* Tue Jan 17 2006 David Lutterkort <dlutter@redhat.com> - 0.11.0-1
- Rebuild

* Thu Jan 12 2006 David Lutterkort <dlutter@redhat.com> - 0.10.2-1
- Updated for 0.10.2 Fixed minor kink in how Source is given

* Wed Jan 11 2006 David Lutterkort <dlutter@redhat.com> - 0.10.1-3
- Added basic fileserver.conf

* Wed Jan 11 2006 David Lutterkort <dlutter@redhat.com> - 0.10.1-1
- Updated. Moved installation of library files to sitelibdir. Pulled
initscripts into separate files. Folded tools rpm into server

* Thu Nov 24 2005 Duane Griffin <d.griffin@psenterprise.com>
- Added init scripts for the client

* Wed Nov 23 2005 Duane Griffin <d.griffin@psenterprise.com>
- First packaging<|MERGE_RESOLUTION|>--- conflicted
+++ resolved
@@ -181,19 +181,10 @@
 # Create puppet modules directory for puppet module tool
 mkdir -p %{buildroot}%{_sysconfdir}/%{name}/modules
 
-<<<<<<< HEAD
-# Install a NetworkManager dispatcher script to pickup changes to
-# # /etc/resolv.conf and such (https://bugzilla.redhat.com/532085).
-mkdir -p %{buildroot}%{_sysconfdir}/NetworkManager/dispatcher.d
-cp -pr ext/puppet-nm-dispatcher \
-  %{buildroot}%{_sysconfdir}/NetworkManager/dispatcher.d/98-%{name}
-
 # Masterhttp.log is created on server start and should be distributed
 # with correct permissions
 touch %{buildroot}%{_localstatedir}/log/puppet/masterhttp.log
 
-=======
->>>>>>> 5f8b6b78
 %files
 %defattr(-, root, root, 0755)
 %doc LICENSE README.md examples
