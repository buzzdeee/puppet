--- conflicted
+++ resolved
@@ -6,19 +6,11 @@
 #, fuzzy
 msgid ""
 msgstr ""
-<<<<<<< HEAD
 "Project-Id-Version: Puppet automation framework 5.3.3-40-g0a23e27\n"
 "\n"
 "Report-Msgid-Bugs-To: https://tickets.puppetlabs.com\n"
 "POT-Creation-Date: 2017-11-13 20:10+0000\n"
 "PO-Revision-Date: 2017-11-13 20:10+0000\n"
-=======
-"Project-Id-Version: Puppet automation framework 4.10.9-20-g752513c\n"
-"\n"
-"Report-Msgid-Bugs-To: https://tickets.puppetlabs.com\n"
-"POT-Creation-Date: 2017-11-14 22:44+0000\n"
-"PO-Revision-Date: 2017-11-14 22:44+0000\n"
->>>>>>> a6621785
 "Last-Translator: FULL NAME <EMAIL@ADDRESS>\n"
 "Language-Team: LANGUAGE <LL@li.org>\n"
 "Language: \n"
@@ -120,21 +112,12 @@
 msgid "`puppet %{name}` is deprecated and will be removed in a future release."
 msgstr ""
 
-<<<<<<< HEAD
 #: ../lib/puppet/application.rb:356
 msgid "Could not configure routes from %{route_file}"
 msgstr ""
 
 #: ../lib/puppet/application.rb:357
 msgid "Could not log runtime debug info"
-=======
-#: ../lib/puppet/defaults.rb:1730
-msgid "Setting 'archive_files' is deprecated. It will be removed in a future release along with the `inspect` command."
-msgstr ""
-
-#: ../lib/puppet/defaults.rb:1739
-msgid "Setting 'archive_file_server' is deprecated. It will be removed in a future release along with the `inspect` command."
->>>>>>> a6621785
 msgstr ""
 
 #: ../lib/puppet/application.rb:358
@@ -304,6 +287,14 @@
 msgid "You must specify a file to back up"
 msgstr ""
 
+#: ../lib/puppet/defaults.rb:1730
+msgid "Setting 'archive_files' is deprecated. It will be removed in a future release along with the `inspect` command."
+msgstr ""
+
+#: ../lib/puppet/defaults.rb:1739
+msgid "Setting 'archive_file_server' is deprecated. It will be removed in a future release along with the `inspect` command."
+msgstr ""
+
 #: ../lib/puppet/application/filebucket.rb:177
 msgid "%{file}: no such file"
 msgstr ""
@@ -398,17 +389,12 @@
 msgid "Puppet master is not supported on Microsoft Windows"
 msgstr ""
 
-<<<<<<< HEAD
 #: ../lib/puppet/application/master.rb:315
 msgid "Starting Puppet master version %{version}"
 msgstr ""
 
 #: ../lib/puppet/application/resource.rb:32
 msgid "The resource abstraction layer shell"
-=======
-#: ../lib/puppet/util/character_encoding.rb:22
-msgid "%{value} is already labeled as UTF-8 but this encoding is invalid. It cannot be transcoded by Puppet."
->>>>>>> a6621785
 msgstr ""
 
 #: ../lib/puppet/application/resource.rb:140
