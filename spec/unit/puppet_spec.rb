require 'spec_helper'
require 'puppet'
require 'puppet_spec/files'

describe Puppet do
  include PuppetSpec::Files

  context "#version" do
    it "should be valid semver" do
      expect(SemanticPuppet::Version).to be_valid Puppet.version
    end
  end

  Puppet::Util::Log.eachlevel do |level|
    it "should have a method for sending '#{level}' logs" do
      expect(Puppet).to respond_to(level)
    end
  end

  it "should be able to change the path" do
    newpath = ENV["PATH"] + File::PATH_SEPARATOR + "/something/else"
    Puppet[:path] = newpath
    expect(ENV["PATH"]).to eq(newpath)
  end

  it 'should propagate --modulepath to base environment' do
    expect(Puppet::Node::Environment).to receive(:create).with(
      be_a(Symbol), ['/my/modules'], Puppet::Node::Environment::NO_MANIFEST)

    Puppet.base_context({
      :environmentpath => '/envs',
      :basemodulepath => '/base/modules',
      :modulepath => '/my/modules'
    })
  end

  it 'empty modulepath does not override basemodulepath' do
    expect(Puppet::Node::Environment).to receive(:create).with(
      be_a(Symbol), ['/base/modules'], Puppet::Node::Environment::NO_MANIFEST)

    Puppet.base_context({
      :environmentpath => '/envs',
      :basemodulepath => '/base/modules',
      :modulepath => ''
    })
  end

  it 'nil modulepath does not override basemodulepath' do
    expect(Puppet::Node::Environment).to receive(:create).with(
      be_a(Symbol), ['/base/modules'], Puppet::Node::Environment::NO_MANIFEST)

    Puppet.base_context({
      :environmentpath => '/envs',
      :basemodulepath => '/base/modules',
      :modulepath => nil
    })
  end

  context "Puppet::OLDEST_RECOMMENDED_RUBY_VERSION" do
    it "should have an oldest recommended ruby version constant" do
      expect(Puppet::OLDEST_RECOMMENDED_RUBY_VERSION).not_to be_nil
    end

    it "should be a string" do
      expect(Puppet::OLDEST_RECOMMENDED_RUBY_VERSION).to be_a_kind_of(String)
    end

    it "should match a semver version" do
      expect(SemanticPuppet::Version).to be_valid(Puppet::OLDEST_RECOMMENDED_RUBY_VERSION)
    end
  end
<<<<<<< HEAD
=======

  context "newtype" do
    it "should issue a deprecation warning" do
      expect(subject).to receive(:deprecation_warning).with("Creating sometype via Puppet.newtype is deprecated and will be removed in a future release. Use Puppet::Type.newtype instead.")
      subject.newtype("sometype")
    end
  end
>>>>>>> c4b0f889
end<|MERGE_RESOLUTION|>--- conflicted
+++ resolved
@@ -69,14 +69,4 @@
       expect(SemanticPuppet::Version).to be_valid(Puppet::OLDEST_RECOMMENDED_RUBY_VERSION)
     end
   end
-<<<<<<< HEAD
-=======
-
-  context "newtype" do
-    it "should issue a deprecation warning" do
-      expect(subject).to receive(:deprecation_warning).with("Creating sometype via Puppet.newtype is deprecated and will be removed in a future release. Use Puppet::Type.newtype instead.")
-      subject.newtype("sometype")
-    end
-  end
->>>>>>> c4b0f889
 end