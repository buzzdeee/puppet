--- conflicted
+++ resolved
@@ -1121,7 +1121,7 @@
         struct1 = struct_t({'a'=>optional_t(Integer)})
         hsh = hash_t(undef_t, undef_t)
         factory.constrain_size(hsh, 0, 0)
-        calculator.assignable?(struct1, hsh).should == true
+        expect(calculator.assignable?(struct1, hsh)).to eq(true)
       end
     end
 
@@ -1334,48 +1334,39 @@
       expect(calculator.instance?(tuple, [1, 'a', 1])).to          eq(false)
     end
 
-<<<<<<< HEAD
-    it 'should consider hash[cont] as instance of Struct[cont-t]' do
-      struct = struct_t({'a'=>Integer, 'b'=>String, 'c'=>Float})
-      expect(calculator.instance?(struct, {'a'=>1, 'b'=>'a', 'c'=>3.14})).to       eq(true)
-      expect(calculator.instance?(struct, {'a'=>1.2, 'b'=>'a', 'c'=>3.14})).to     eq(false)
-      expect(calculator.instance?(struct, {'a'=>1, 'b'=>1, 'c'=>3.14})).to         eq(false)
-      expect(calculator.instance?(struct, {'a'=>1, 'b'=>'a', 'c'=>1})).to          eq(false)
-=======
     context 'and t is Struct' do
       it 'should consider hash[cont] as instance of Struct[cont-t]' do
         struct = struct_t({'a'=>Integer, 'b'=>String, 'c'=>Float})
-        calculator.instance?(struct, {'a'=>1, 'b'=>'a', 'c'=>3.14}).should       == true
-        calculator.instance?(struct, {'a'=>1.2, 'b'=>'a', 'c'=>3.14}).should     == false
-        calculator.instance?(struct, {'a'=>1, 'b'=>1, 'c'=>3.14}).should         == false
-        calculator.instance?(struct, {'a'=>1, 'b'=>'a', 'c'=>1}).should          == false
+        expect(calculator.instance?(struct, {'a'=>1, 'b'=>'a', 'c'=>3.14})).to       eq(true)
+        expect(calculator.instance?(struct, {'a'=>1.2, 'b'=>'a', 'c'=>3.14})).to     eq(false)
+        expect(calculator.instance?(struct, {'a'=>1, 'b'=>1, 'c'=>3.14})).to         eq(false)
+        expect(calculator.instance?(struct, {'a'=>1, 'b'=>'a', 'c'=>1})).to          eq(false)
       end
 
       it 'should consider empty hash as instance of Struct[x=>Optional[String]]' do
         struct = struct_t({'a'=>optional_t(String)})
-        calculator.instance?(struct, {}).should == true
+        expect(calculator.instance?(struct, {})).to eq(true)
       end
 
       it 'should consider hash[cont] as instance of Struct[cont-t,optionals]' do
         struct = struct_t({'a'=>Integer, 'b'=>String, 'c'=>optional_t(Float)})
-        calculator.instance?(struct, {'a'=>1, 'b'=>'a'}).should == true
+        expect(calculator.instance?(struct, {'a'=>1, 'b'=>'a'})).to eq(true)
       end
 
       it 'should consider hash[cont] as instance of Struct[cont-t,variants with optionals]' do
         struct = struct_t({'a'=>Integer, 'b'=>String, 'c'=>variant_t(String, optional_t(Float))})
-        calculator.instance?(struct, {'a'=>1, 'b'=>'a'}).should == true
+        expect(calculator.instance?(struct, {'a'=>1, 'b'=>'a'})).to eq(true)
       end
 
       it 'should not consider hash[cont,cont2] as instance of Struct[cont-t]' do
         struct = struct_t({'a'=>Integer, 'b'=>String})
-        calculator.instance?(struct, {'a'=>1, 'b'=>'a', 'c'=>'x'}).should == false
+        expect(calculator.instance?(struct, {'a'=>1, 'b'=>'a', 'c'=>'x'})).to eq(false)
       end
 
       it 'should not consider hash[cont,cont2] as instance of Struct[cont-t,optional[cont3-t]' do
         struct = struct_t({'a'=>Integer, 'b'=>String, 'c'=>optional_t(Float)})
-        calculator.instance?(struct, {'a'=>1, 'b'=>'a', 'c'=>'x'}).should == false
-      end
->>>>>>> 4dc939cc
+        expect(calculator.instance?(struct, {'a'=>1, 'b'=>'a', 'c'=>'x'})).to eq(false)
+      end
     end
 
     context 'and t is Data' do
