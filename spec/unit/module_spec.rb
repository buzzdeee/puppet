#! /usr/bin/env ruby
require 'spec_helper'
require 'puppet_spec/files'
require 'puppet_spec/modules'
require 'puppet/module_tool/checksums'

describe Puppet::Module do
  include PuppetSpec::Files

  let(:env) { mock("environment") }
  let(:path) { "/path" }
  let(:name) { "mymod" }
  let(:mod) { Puppet::Module.new(name, path, env) }

  before do
    # This is necessary because of the extra checks we have for the deprecated
    # 'plugins' directory
    Puppet::FileSystem.stubs(:exist?).returns false
  end

  it "should have a class method that returns a named module from a given environment" do
    env = Puppet::Node::Environment.create(:myenv, [])
    env.expects(:module).with(name).returns "yep"
    Puppet.override(:environments => Puppet::Environments::Static.new(env)) do
      expect(Puppet::Module.find(name, "myenv")).to eq("yep")
    end
  end

  it "should return nil if asked for a named module that doesn't exist" do
    env = Puppet::Node::Environment.create(:myenv, [])
    env.expects(:module).with(name).returns nil
    Puppet.override(:environments => Puppet::Environments::Static.new(env)) do
      expect(Puppet::Module.find(name, "myenv")).to be_nil
    end
  end

  describe "is_module_directory?" do
    let(:first_modulepath) { tmpdir('firstmodules') }
    let(:not_a_module) { tmpfile('thereisnomodule', first_modulepath) }

    it "should return false for a non-directory" do
      expect(Puppet::Module.is_module_directory?('thereisnomodule', first_modulepath)).to be_falsey
    end

    it "should return true for a well named directories" do
      PuppetSpec::Modules.generate_files('foo', first_modulepath)
      PuppetSpec::Modules.generate_files('foo2', first_modulepath)
      PuppetSpec::Modules.generate_files('foo_bar', first_modulepath)
      expect(Puppet::Module.is_module_directory?('foo', first_modulepath)).to be_truthy
      expect(Puppet::Module.is_module_directory?('foo2', first_modulepath)).to be_truthy
      expect(Puppet::Module.is_module_directory?('foo_bar', first_modulepath)).to be_truthy
    end

    it "should return false for badly named directories" do
      PuppetSpec::Modules.generate_files('foo=bar', first_modulepath)
      PuppetSpec::Modules.generate_files('.foo', first_modulepath)
      expect(Puppet::Module.is_module_directory?('foo=bar', first_modulepath)).to be_falsey
      expect(Puppet::Module.is_module_directory?('.foo', first_modulepath)).to be_falsey
    end
  end

  describe "is_module_directory_name?" do
    it "should return true for a valid directory module name" do
      expect(Puppet::Module.is_module_directory_name?('foo')).to be_truthy
      expect(Puppet::Module.is_module_directory_name?('foo2')).to be_truthy
      expect(Puppet::Module.is_module_directory_name?('foo_bar')).to be_truthy
    end

    it "should return false for badly formed directory module names" do
      expect(Puppet::Module.is_module_directory_name?('foo-bar')).to be_falsey
      expect(Puppet::Module.is_module_directory_name?('foo=bar')).to be_falsey
      expect(Puppet::Module.is_module_directory_name?('foo bar')).to be_falsey
      expect(Puppet::Module.is_module_directory_name?('foo.bar')).to be_falsey
      expect(Puppet::Module.is_module_directory_name?('-foo')).to be_falsey
      expect(Puppet::Module.is_module_directory_name?('foo-')).to be_falsey
      expect(Puppet::Module.is_module_directory_name?('foo--bar')).to be_falsey
      expect(Puppet::Module.is_module_directory_name?('.foo')).to be_falsey
    end
  end

  describe "is_module_namespaced_name?" do
    it "should return true for a valid namespaced module name" do
      expect(Puppet::Module.is_module_namespaced_name?('foo-bar')).to be_truthy
    end

    it "should return false for badly formed namespaced module names" do
      expect(Puppet::Module.is_module_namespaced_name?('foo')).to be_falsey
      expect(Puppet::Module.is_module_namespaced_name?('.foo-bar')).to be_falsey
      expect(Puppet::Module.is_module_namespaced_name?('foo2')).to be_falsey
      expect(Puppet::Module.is_module_namespaced_name?('foo_bar')).to be_falsey
      expect(Puppet::Module.is_module_namespaced_name?('foo=bar')).to be_falsey
      expect(Puppet::Module.is_module_namespaced_name?('foo bar')).to be_falsey
      expect(Puppet::Module.is_module_namespaced_name?('foo.bar')).to be_falsey
      expect(Puppet::Module.is_module_namespaced_name?('-foo')).to be_falsey
      expect(Puppet::Module.is_module_namespaced_name?('foo-')).to be_falsey
      expect(Puppet::Module.is_module_namespaced_name?('foo--bar')).to be_falsey
    end
  end

  describe "attributes" do
    it "should support a 'version' attribute" do
      mod.version = 1.09
      expect(mod.version).to eq(1.09)
    end

    it "should support a 'source' attribute" do
      mod.source = "http://foo/bar"
      expect(mod.source).to eq("http://foo/bar")
    end

    it "should support a 'project_page' attribute" do
      mod.project_page = "http://foo/bar"
      expect(mod.project_page).to eq("http://foo/bar")
    end

    it "should support an 'author' attribute" do
      mod.author = "Luke Kanies <luke@madstop.com>"
      expect(mod.author).to eq("Luke Kanies <luke@madstop.com>")
    end

    it "should support a 'license' attribute" do
      mod.license = "GPL2"
      expect(mod.license).to eq("GPL2")
    end

    it "should support a 'summary' attribute" do
      mod.summary = "GPL2"
      expect(mod.summary).to eq("GPL2")
    end

    it "should support a 'description' attribute" do
      mod.description = "GPL2"
      expect(mod.description).to eq("GPL2")
    end
  end

  describe "when finding unmet dependencies" do
    before do
      Puppet::FileSystem.unstub(:exist?)
      @modpath = tmpdir('modpath')
      Puppet.settings[:modulepath] = @modpath
    end

    it "should resolve module dependencies using forge names" do
      parent = PuppetSpec::Modules.create(
        'parent',
        @modpath,
        :metadata => {
          :author => 'foo',
          :dependencies => [{
            "name" => "foo/child"
          }]
        },
        :environment => env
      )
      child = PuppetSpec::Modules.create(
        'child',
        @modpath,
        :metadata => {
          :author => 'foo',
          :dependencies => []
        },
        :environment => env
      )

      env.expects(:module_by_forge_name).with('foo/child').returns(child)

      expect(parent.unmet_dependencies).to eq([])
    end

    it "should list modules that are missing" do
      metadata_file = "#{@modpath}/needy/metadata.json"
      Puppet::FileSystem.expects(:exist?).with(metadata_file).returns true
      mod = PuppetSpec::Modules.create(
        'needy',
        @modpath,
        :metadata => {
          :dependencies => [{
            "version_requirement" => ">= 2.2.0",
            "name" => "baz/foobar"
          }]
        },
        :environment => env
      )

      env.expects(:module_by_forge_name).with('baz/foobar').returns(nil)

      expect(mod.unmet_dependencies).to eq([{
        :reason => :missing,
        :name   => "baz/foobar",
        :version_constraint => ">= 2.2.0",
        :parent => { :name => 'puppetlabs/needy', :version => 'v9.9.9' },
        :mod_details => { :installed_version => nil }
      }])
    end

    it "should list modules that are missing and have invalid names" do
      metadata_file = "#{@modpath}/needy/metadata.json"
      Puppet::FileSystem.expects(:exist?).with(metadata_file).returns true
      mod = PuppetSpec::Modules.create(
        'needy',
        @modpath,
        :metadata => {
          :dependencies => [{
            "version_requirement" => ">= 2.2.0",
            "name" => "baz/foobar=bar"
          }]
        },
        :environment => env
      )

      env.expects(:module_by_forge_name).with('baz/foobar=bar').returns(nil)

      expect(mod.unmet_dependencies).to eq([{
        :reason => :missing,
        :name   => "baz/foobar=bar",
        :version_constraint => ">= 2.2.0",
        :parent => { :name => 'puppetlabs/needy', :version => 'v9.9.9' },
        :mod_details => { :installed_version => nil }
      }])
    end

    it "should list modules with unmet version requirement" do
      env = Puppet::Node::Environment.create(:testing, [@modpath])

      ['test_gte_req', 'test_specific_req', 'foobar'].each do |mod_name|
        metadata_file = "#{@modpath}/#{mod_name}/metadata.json"
        Puppet::FileSystem.stubs(:exist?).with(metadata_file).returns true
      end
      mod = PuppetSpec::Modules.create(
        'test_gte_req',
        @modpath,
        :metadata => {
          :dependencies => [{
            "version_requirement" => ">= 2.2.0",
            "name" => "baz/foobar"
          }]
        },
        :environment => env
      )
      mod2 = PuppetSpec::Modules.create(
        'test_specific_req',
        @modpath,
        :metadata => {
          :dependencies => [{
            "version_requirement" => "1.0.0",
            "name" => "baz/foobar"
          }]
        },
        :environment => env
      )

      PuppetSpec::Modules.create(
        'foobar',
        @modpath,
        :metadata => { :version => '2.0.0', :author  => 'baz' },
        :environment => env
      )

      expect(mod.unmet_dependencies).to eq([{
        :reason => :version_mismatch,
        :name   => "baz/foobar",
        :version_constraint => ">= 2.2.0",
        :parent => { :version => "v9.9.9", :name => "puppetlabs/test_gte_req" },
        :mod_details => { :installed_version => "2.0.0" }
      }])

      expect(mod2.unmet_dependencies).to eq([{
        :reason => :version_mismatch,
        :name   => "baz/foobar",
        :version_constraint => "v1.0.0",
        :parent => { :version => "v9.9.9", :name => "puppetlabs/test_specific_req" },
        :mod_details => { :installed_version => "2.0.0" }
      }])

    end

    it "should consider a dependency without a version requirement to be satisfied" do
      env = Puppet::Node::Environment.create(:testing, [@modpath])

      mod = PuppetSpec::Modules.create(
        'foobar',
        @modpath,
        :metadata => {
          :dependencies => [{
            "name" => "baz/foobar"
          }]
        },
        :environment => env
      )
      PuppetSpec::Modules.create(
        'foobar',
        @modpath,
        :metadata => {
          :version => '2.0.0',
          :author  => 'baz'
        },
        :environment => env
      )

      expect(mod.unmet_dependencies).to be_empty
    end

    it "should consider a dependency without a semantic version to be unmet" do
      env = Puppet::Node::Environment.create(:testing, [@modpath])

      metadata_file = "#{@modpath}/foobar/metadata.json"
      Puppet::FileSystem.expects(:exist?).with(metadata_file).times(3).returns true
      mod = PuppetSpec::Modules.create(
        'foobar',
        @modpath,
        :metadata => {
          :dependencies => [{
            "name" => "baz/foobar"
          }]
        },
        :environment => env
      )
      PuppetSpec::Modules.create(
        'foobar',
        @modpath,
        :metadata => {
          :version => '5.1',
          :author  => 'baz'
        },
        :environment => env
      )

      expect(mod.unmet_dependencies).to eq([{
        :reason => :non_semantic_version,
        :parent => { :version => "v9.9.9", :name => "puppetlabs/foobar" },
        :mod_details => { :installed_version => "5.1" },
        :name => "baz/foobar",
        :version_constraint => ">= 0.0.0"
      }])
    end

    it "should have valid dependencies when no dependencies have been specified" do
      mod = PuppetSpec::Modules.create(
        'foobar',
        @modpath,
        :metadata => {
          :dependencies => []
        }
      )

      expect(mod.unmet_dependencies).to eq([])
    end

    it "should throw an error if invalid dependencies are specified" do
      expect {
        PuppetSpec::Modules.create(
          'foobar',
          @modpath,
          :metadata => {
            :dependencies => ""
          }
        )
      }.to raise_error(
        Puppet::Module::MissingMetadata,
        /dependencies in the file metadata.json of the module foobar must be an array, not: ''/)
    end

    it "should only list unmet dependencies" do
      env = Puppet::Node::Environment.create(:testing, [@modpath])

      [name, 'satisfied'].each do |mod_name|
        metadata_file = "#{@modpath}/#{mod_name}/metadata.json"
        Puppet::FileSystem.expects(:exist?).with(metadata_file).twice.returns true
      end
      mod = PuppetSpec::Modules.create(
        name,
        @modpath,
        :metadata => {
          :dependencies => [
            {
              "version_requirement" => ">= 2.2.0",
              "name" => "baz/satisfied"
            },
            {
              "version_requirement" => ">= 2.2.0",
              "name" => "baz/notsatisfied"
            }
          ]
        },
        :environment => env
      )
      PuppetSpec::Modules.create(
        'satisfied',
        @modpath,
        :metadata => {
          :version => '3.3.0',
          :author  => 'baz'
        },
        :environment => env
      )

      expect(mod.unmet_dependencies).to eq([{
        :reason => :missing,
        :mod_details => { :installed_version => nil },
        :parent => { :version => "v9.9.9", :name => "puppetlabs/#{name}" },
        :name => "baz/notsatisfied",
        :version_constraint => ">= 2.2.0"
      }])
    end

    it "should be empty when all dependencies are met" do
      env = Puppet::Node::Environment.create(:testing, [@modpath])

      mod = PuppetSpec::Modules.create(
        'mymod2',
        @modpath,
        :metadata => {
          :dependencies => [
            {
              "version_requirement" => ">= 2.2.0",
              "name" => "baz/satisfied"
            },
            {
              "version_requirement" => "< 2.2.0",
              "name" => "baz/alsosatisfied"
            }
          ]
        },
        :environment => env
      )
      PuppetSpec::Modules.create(
        'satisfied',
        @modpath,
        :metadata => {
          :version => '3.3.0',
          :author  => 'baz'
        },
        :environment => env
      )
      PuppetSpec::Modules.create(
        'alsosatisfied',
        @modpath,
        :metadata => {
          :version => '2.1.0',
          :author  => 'baz'
        },
        :environment => env
      )

      expect(mod.unmet_dependencies).to be_empty
    end
  end

  describe "when managing supported platforms" do
    it "should support specifying a supported platform" do
      mod.supports "solaris"
    end

    it "should support specifying a supported platform and version" do
      mod.supports "solaris", 1.0
    end
  end

  it "should return nil if asked for a module whose name is 'nil'" do
    expect(Puppet::Module.find(nil, "myenv")).to be_nil
  end

  it "should provide support for logging" do
    expect(Puppet::Module.ancestors).to be_include(Puppet::Util::Logging)
  end

  it "should be able to be converted to a string" do
    expect(mod.to_s).to eq("Module #{name}(#{path})")
  end

  it "should fail if its name is not alphanumeric" do
    expect { Puppet::Module.new(".something", "/path", env) }.to raise_error(Puppet::Module::InvalidName)
  end

  it "should require a name at initialization" do
    expect { Puppet::Module.new }.to raise_error(ArgumentError)
  end

  it "should accept an environment at initialization" do
    expect(Puppet::Module.new("foo", "/path", env).environment).to eq(env)
  end

  describe '#modulepath' do
    it "should return the directory the module is installed in, if a path exists" do
      mod = Puppet::Module.new("foo", "/a/foo", env)
      expect(mod.modulepath).to eq('/a')
    end
  end

  [:plugins, :pluginfacts, :templates, :files, :manifests].each do |filetype|
    case filetype
      when :plugins
        dirname = "lib"
      when :pluginfacts
        dirname = "facts.d"
      else
        dirname = filetype.to_s
    end
    it "should be able to return individual #{filetype}" do
      module_file = File.join(path, dirname, "my/file")
      Puppet::FileSystem.expects(:exist?).with(module_file).returns true
      expect(mod.send(filetype.to_s.sub(/s$/, ''), "my/file")).to eq(module_file)
    end

    it "should consider #{filetype} to be present if their base directory exists" do
      module_file = File.join(path, dirname)
      Puppet::FileSystem.expects(:exist?).with(module_file).returns true
      expect(mod.send(filetype.to_s + "?")).to be_truthy
    end

    it "should consider #{filetype} to be absent if their base directory does not exist" do
      module_file = File.join(path, dirname)
      Puppet::FileSystem.expects(:exist?).with(module_file).returns false
      expect(mod.send(filetype.to_s + "?")).to be_falsey
    end

    it "should return nil if asked to return individual #{filetype} that don't exist" do
      module_file = File.join(path, dirname, "my/file")
      Puppet::FileSystem.expects(:exist?).with(module_file).returns false
      expect(mod.send(filetype.to_s.sub(/s$/, ''), "my/file")).to be_nil
    end

    it "should return the base directory if asked for a nil path" do
      base = File.join(path, dirname)
      Puppet::FileSystem.expects(:exist?).with(base).returns true
      expect(mod.send(filetype.to_s.sub(/s$/, ''), nil)).to eq(base)
    end
  end

  it "should return the path to the plugin directory" do
    expect(mod.plugin_directory).to eq(File.join(path, "lib"))
  end
end

describe Puppet::Module, "when finding matching manifests" do
  before do
    @mod = Puppet::Module.new("mymod", "/a", mock("environment"))
    @pq_glob_with_extension = "yay/*.xx"
    @fq_glob_with_extension = "/a/manifests/#{@pq_glob_with_extension}"
  end

  it "should return all manifests matching the glob pattern" do
    Dir.expects(:glob).with(@fq_glob_with_extension).returns(%w{foo bar})
    FileTest.stubs(:directory?).returns false

    expect(@mod.match_manifests(@pq_glob_with_extension)).to eq(%w{foo bar})
  end

  it "should not return directories" do
    Dir.expects(:glob).with(@fq_glob_with_extension).returns(%w{foo bar})

    FileTest.expects(:directory?).with("foo").returns false
    FileTest.expects(:directory?).with("bar").returns true
    expect(@mod.match_manifests(@pq_glob_with_extension)).to eq(%w{foo})
  end

  it "should default to the 'init' file if no glob pattern is specified" do
    Puppet::FileSystem.expects(:exist?).with("/a/manifests/init.pp").returns(true)

    expect(@mod.match_manifests(nil)).to eq(%w{/a/manifests/init.pp})
  end

  it "should return all manifests matching the glob pattern in all existing paths" do
    Dir.expects(:glob).with(@fq_glob_with_extension).returns(%w{a b})

    expect(@mod.match_manifests(@pq_glob_with_extension)).to eq(%w{a b})
  end

  it "should match the glob pattern plus '.pp' if no extension is specified" do
    Dir.expects(:glob).with("/a/manifests/yay/foo.pp").returns(%w{yay})

    expect(@mod.match_manifests("yay/foo")).to eq(%w{yay})
  end

  it "should return an empty array if no manifests matched" do
    Dir.expects(:glob).with(@fq_glob_with_extension).returns([])

    expect(@mod.match_manifests(@pq_glob_with_extension)).to eq([])
  end

  it "should raise an error if the pattern tries to leave the manifest directory" do
    expect do
      @mod.match_manifests("something/../../*")
    end.to raise_error(Puppet::Module::InvalidFilePattern, 'The pattern "something/../../*" to find manifests in the module "mymod" is invalid and potentially unsafe.')
  end
end

describe Puppet::Module do
  include PuppetSpec::Files
  before do
    @modpath = tmpdir('modpath')
    @module = PuppetSpec::Modules.create('mymod', @modpath)
  end

  it "should use 'License' in its current path as its metadata file" do
    expect(@module.license_file).to eq("#{@modpath}/mymod/License")
  end

  it "should cache the license file" do
    @module.expects(:path).once.returns nil
    @module.license_file
    @module.license_file
  end

  it "should use 'metadata.json' in its current path as its metadata file" do
    expect(@module.metadata_file).to eq("#{@modpath}/mymod/metadata.json")
  end

  it "should have metadata if it has a metadata file and its data is not empty" do
    Puppet::FileSystem.expects(:exist?).with(@module.metadata_file).returns true
    File.stubs(:read).with(@module.metadata_file, {:encoding => 'utf-8'}).returns "{\"foo\" : \"bar\"}"

    expect(@module).to be_has_metadata
  end

<<<<<<< HEAD
  it "should have metadata if it has a metadata file and its data is not empty" do
    Puppet::FileSystem.expects(:exist?).with(@module.metadata_file).returns true
    File.stubs(:read).with(@module.metadata_file, {:encoding => 'utf-8'}).returns "{\"foo\" : \"bar\"}"

    expect(@module).to be_has_metadata
  end

=======
>>>>>>> 4d95e137
  it "should not have metadata if has a metadata file and its data is empty" do
    Puppet::FileSystem.expects(:exist?).with(@module.metadata_file).returns true
    File.stubs(:read).with(@module.metadata_file, {:encoding => 'utf-8'}).returns "This is some invalid json.\n"
    expect(@module).not_to be_has_metadata
  end

  it "should know if it is missing a metadata file" do
    Puppet::FileSystem.expects(:exist?).with(@module.metadata_file).returns false

    expect(@module).not_to be_has_metadata
  end

  it "should be able to parse its metadata file" do
    expect(@module).to respond_to(:load_metadata)
  end

  it "should parse its metadata file on initialization if it is present" do
    Puppet::Module.any_instance.expects(:has_metadata?).returns true
    Puppet::Module.any_instance.expects(:load_metadata)

    Puppet::Module.new("yay", "/path", mock("env"))
  end

  it "should tolerate failure to parse" do
    Puppet::FileSystem.expects(:exist?).with(@module.metadata_file).returns true
    File.stubs(:read).with(@module.metadata_file, {:encoding => 'utf-8'}).returns(my_fixture('trailing-comma.json'))

    expect(@module.has_metadata?).to be_falsey
  end

  describe 'when --strict is warning' do
    before :each do
      Puppet[:strict] = :warning
    end

    it "should warn about a failure to parse" do
      Puppet::FileSystem.expects(:exist?).with(@module.metadata_file).returns true
      File.stubs(:read).with(@module.metadata_file, {:encoding => 'utf-8'}).returns(my_fixture('trailing-comma.json'))

      expect(@module.has_metadata?).to be_falsey
      expect(@logs).to have_matching_log(/mymod has an invalid and unparsable metadata\.json file/)
    end
  end

    describe 'when --strict is off' do
      before :each do
        Puppet[:strict] = :off
      end

      it "should warn about a failure to parse" do
        Puppet::FileSystem.expects(:exist?).with(@module.metadata_file).returns true
        File.stubs(:read).with(@module.metadata_file, {:encoding => 'utf-8'}).returns(my_fixture('trailing-comma.json'))

        expect(@module.has_metadata?).to be_falsey
        expect(@logs).to have_matching_log(/mymod has an invalid and unparsable metadata\.json file.*/)
      end
    end

    describe 'when --strict is error' do
      before :each do
        Puppet[:strict] = :error
      end

      it "should fail on a failure to parse" do
        Puppet::FileSystem.expects(:exist?).with(@module.metadata_file).returns true
        File.stubs(:read).with(@module.metadata_file, {:encoding => 'utf-8'}).returns(my_fixture('trailing-comma.json'))

        expect do
        expect(@module.has_metadata?).to be_falsey
        end.to raise_error(/mymod has an invalid and unparsable metadata\.json file/)
      end
    end

  def a_module_with_metadata(data)
    text = data.to_pson

    mod = Puppet::Module.new("foo", "/path", mock("env"))
    mod.stubs(:metadata_file).returns "/my/file"
    File.stubs(:read).with("/my/file", {:encoding => 'utf-8'}).returns text
    mod
  end

  describe "when loading the metadata file" do
    before do
      @data = {
        :license       => "GPL2",
        :author        => "luke",
        :version       => "1.0",
        :source        => "http://foo/",
        :dependencies  => []
      }
      @module = a_module_with_metadata(@data)
    end

    %w{source author version license}.each do |attr|
      it "should set #{attr} if present in the metadata file" do
        @module.load_metadata
        expect(@module.send(attr)).to eq(@data[attr.to_sym])
      end

      it "should fail if #{attr} is not present in the metadata file" do
        @data.delete(attr.to_sym)
        @text = @data.to_pson
        File.stubs(:read).with("/my/file", {:encoding => 'utf-8'}).returns @text
        expect { @module.load_metadata }.to raise_error(
          Puppet::Module::MissingMetadata,
          "No #{attr} module metadata provided for foo"
        )
      end
    end
  end

  describe "when loading the metadata file from disk" do
    it "should properly parse utf-8 contents" do
      rune_utf8 = "\u16A0\u16C7\u16BB" # ᚠᛇᚻ
      metadata_json = tmpfile('metadata.json')
      File.open(metadata_json, 'w') do |file|
        file.puts <<-EOF
  {
    "license" : "GPL2",
    "author" : "#{rune_utf8}",
    "version" : "1.0",
    "source" : "http://foo/",
    "dependencies" : []
  }
        EOF
      end

      mod = Puppet::Module.new('foo', '/path', mock('env'))
      mod.stubs(:metadata_file).returns metadata_json

      mod.load_metadata
      expect(mod.author).to eq(rune_utf8)
    end
  end

  it "should be able to tell if there are local changes" do
    modpath = tmpdir('modpath')
    foo_checksum = 'acbd18db4cc2f85cedef654fccc4a4d8'
    checksummed_module = PuppetSpec::Modules.create(
      'changed',
      modpath,
      :metadata => {
        :checksums => {
          "foo" => foo_checksum,
        }
      }
    )

    foo_path = Pathname.new(File.join(checksummed_module.path, 'foo'))

    IO.binwrite(foo_path, 'notfoo')
    expect(Puppet::ModuleTool::Checksums.new(foo_path).checksum(foo_path)).not_to eq(foo_checksum)

    IO.binwrite(foo_path, 'foo')
    expect(Puppet::ModuleTool::Checksums.new(foo_path).checksum(foo_path)).to eq(foo_checksum)
  end

  it "should know what other modules require it" do
    env = Puppet::Node::Environment.create(:testing, [@modpath])

    dependable = PuppetSpec::Modules.create(
      'dependable',
      @modpath,
      :metadata => {:author => 'puppetlabs'},
      :environment => env
    )
    PuppetSpec::Modules.create(
      'needy',
      @modpath,
      :metadata => {
        :author => 'beggar',
        :dependencies => [{
            "version_requirement" => ">= 2.2.0",
            "name" => "puppetlabs/dependable"
        }]
      },
      :environment => env
    )
    PuppetSpec::Modules.create(
      'wantit',
      @modpath,
      :metadata => {
        :author => 'spoiled',
        :dependencies => [{
            "version_requirement" => "< 5.0.0",
            "name" => "puppetlabs/dependable"
        }]
      },
      :environment => env
    )
    expect(dependable.required_by).to match_array([
      {
        "name"    => "beggar/needy",
        "version" => "9.9.9",
        "version_requirement" => ">= 2.2.0"
      },
      {
        "name"    => "spoiled/wantit",
        "version" => "9.9.9",
        "version_requirement" => "< 5.0.0"
      }
    ])
  end
end<|MERGE_RESOLUTION|>--- conflicted
+++ resolved
@@ -614,16 +614,6 @@
     expect(@module).to be_has_metadata
   end
 
-<<<<<<< HEAD
-  it "should have metadata if it has a metadata file and its data is not empty" do
-    Puppet::FileSystem.expects(:exist?).with(@module.metadata_file).returns true
-    File.stubs(:read).with(@module.metadata_file, {:encoding => 'utf-8'}).returns "{\"foo\" : \"bar\"}"
-
-    expect(@module).to be_has_metadata
-  end
-
-=======
->>>>>>> 4d95e137
   it "should not have metadata if has a metadata file and its data is empty" do
     Puppet::FileSystem.expects(:exist?).with(@module.metadata_file).returns true
     File.stubs(:read).with(@module.metadata_file, {:encoding => 'utf-8'}).returns "This is some invalid json.\n"
