--- conflicted
+++ resolved
@@ -1,27 +1,16 @@
 require 'spec_helper'
 
-<<<<<<< HEAD
 describe 'Puppet::Type::Service::Provider::Systemd', unless: Puppet::Util::Platform.jruby? do
   let(:provider_class) { Puppet::Type.type(:service).provider(:systemd) }
-
   if Puppet::Util::Platform.windows?
-=======
-describe Puppet::Type.type(:service).provider(:systemd) do
-  if Puppet.features.microsoft_windows?
->>>>>>> c4b0f889
     # Get a pid for $CHILD_STATUS to latch on to
     command = "cmd.exe /c \"exit 0\""
     Puppet::Util::Execution.execute(command, {:failonfail => false})
   end
 
   before :each do
-<<<<<<< HEAD
-    Puppet::Type.type(:service).stubs(:defaultprovider).returns provider_class
-    provider_class.stubs(:which).with('systemctl').returns '/bin/systemctl'
-=======
-    allow(Puppet::Type.type(:service)).to receive(:defaultprovider).and_return(described_class)
-    allow(described_class).to receive(:which).with('systemctl').and_return('/bin/systemctl')
->>>>>>> c4b0f889
+    allow(Puppet::Type.type(:service)).to receive(:defaultprovider).and_return(provider_class)
+    allow(provider_class).to receive(:which).with('systemctl').and_return('/bin/systemctl')
   end
 
   let :provider do
@@ -32,240 +21,136 @@
 
   osfamilies.each do |osfamily|
     it "should be the default provider on #{osfamily}" do
-<<<<<<< HEAD
-      Facter.stubs(:value).with(:osfamily).returns(osfamily)
-      Facter.stubs(:value).with(:operatingsystem).returns(osfamily)
-      Facter.stubs(:value).with(:operatingsystemmajrelease).returns("1234")
+      allow(Facter).to receive(:value).with(:osfamily).and_return(osfamily)
+      allow(Facter).to receive(:value).with(:operatingsystem).and_return(osfamily)
+      allow(Facter).to receive(:value).with(:operatingsystemmajrelease).and_return("1234")
       expect(provider_class).to be_default
-=======
-      allow(Facter).to receive(:value).with(:osfamily).and_return(osfamily)
-      expect(described_class).to be_default
->>>>>>> c4b0f889
     end
   end
 
   [7, 8].each do |ver|
     it "should be the default provider on rhel#{ver}" do
-<<<<<<< HEAD
-      Facter.stubs(:value).with(:osfamily).returns(:redhat)
-      Facter.stubs(:value).with(:operatingsystem).returns(:redhat)
-      Facter.stubs(:value).with(:operatingsystemmajrelease).returns(ver.to_s)
+      allow(Facter).to receive(:value).with(:osfamily).and_return(:redhat)
+      allow(Facter).to receive(:value).with(:operatingsystem).and_return(:redhat)
+      allow(Facter).to receive(:value).with(:operatingsystemmajrelease).and_return(ver.to_s)
       expect(provider_class).to be_default
-=======
-      allow(Facter).to receive(:value).with(:osfamily).and_return(:redhat)
-      allow(Facter).to receive(:value).with(:operatingsystemmajrelease).and_return(ver.to_s)
-      expect(described_class).to be_default
->>>>>>> c4b0f889
     end
   end
 
   [ 4, 5, 6 ].each do |ver|
     it "should not be the default provider on rhel#{ver}" do
-      # In Ruby 1.8.7, the order of hash elements differs from 1.9+ and
-      # caused short-circuiting of the logic used by default.all? in the
-<<<<<<< HEAD
-      # provider. As a workaround we need to use stubs() instead of
-      # expects() here.
-      Facter.stubs(:value).with(:osfamily).returns(:redhat)
-      Facter.stubs(:value).with(:operatingsystem).returns(:redhat)
-      Facter.stubs(:value).with(:operatingsystemmajrelease).returns("#{ver}")
-      expect(provider_class).not_to be_default
-=======
-      # provider. As a workaround we need to use allow() instead of
-      # expect() here.
       allow(Facter).to receive(:value).with(:osfamily).and_return(:redhat)
       allow(Facter).to receive(:value).with(:operatingsystem).and_return(:redhat)
       allow(Facter).to receive(:value).with(:operatingsystemmajrelease).and_return("#{ver}")
-      expect(described_class).not_to be_default
->>>>>>> c4b0f889
+      expect(provider_class).not_to be_default
     end
   end
 
   [ 17, 18, 19, 20, 21, 22, 23 ].each do |ver|
     it "should be the default provider on fedora#{ver}" do
-<<<<<<< HEAD
-      Facter.stubs(:value).with(:osfamily).returns(:redhat)
-      Facter.stubs(:value).with(:operatingsystem).returns(:fedora)
-      Facter.stubs(:value).with(:operatingsystemmajrelease).returns("#{ver}")
-      expect(provider_class).to be_default
-=======
       allow(Facter).to receive(:value).with(:osfamily).and_return(:redhat)
       allow(Facter).to receive(:value).with(:operatingsystem).and_return(:fedora)
       allow(Facter).to receive(:value).with(:operatingsystemmajrelease).and_return("#{ver}")
-      expect(described_class).to be_default
->>>>>>> c4b0f889
+      expect(provider_class).to be_default
     end
   end
 
   it "should be the default provider on Amazon Linux 2.0" do
-<<<<<<< HEAD
-    Facter.stubs(:value).with(:osfamily).returns(:redhat)
-    Facter.stubs(:value).with(:operatingsystem).returns(:amazon)
-    Facter.stubs(:value).with(:operatingsystemmajrelease).returns("2")
-    expect(provider_class).to be_default
-  end
-
-  it "should not be the default provider on Amazon Linux 2017.09" do
-    Facter.stubs(:value).with(:osfamily).returns(:redhat)
-    Facter.stubs(:value).with(:operatingsystem).returns(:amazon)
-    Facter.stubs(:value).with(:operatingsystemmajrelease).returns("2017")
-    expect(provider_class).not_to be_default
-  end
-
-  it "should be the default provider on cumulus3" do
-    Facter.stubs(:value).with(:osfamily).returns(:debian)
-    Facter.stubs(:value).with(:operatingsystem).returns('CumulusLinux')
-    Facter.stubs(:value).with(:operatingsystemmajrelease).returns("3")
-    expect(provider_class).to be_default
-  end
-
-  it "should be the default provider on sles12" do
-    Facter.stubs(:value).with(:osfamily).returns(:suse)
-    Facter.stubs(:value).with(:operatingsystem).returns(:suse)
-    Facter.stubs(:value).with(:operatingsystemmajrelease).returns("12")
-    expect(provider_class).to be_default
-  end
-
-  it "should be the default provider on opensuse13" do
-    Facter.stubs(:value).with(:osfamily).returns(:suse)
-    Facter.stubs(:value).with(:operatingsystem).returns(:suse)
-    Facter.stubs(:value).with(:operatingsystemmajrelease).returns("13")
-    expect(provider_class).to be_default
-=======
     allow(Facter).to receive(:value).with(:osfamily).and_return(:redhat)
     allow(Facter).to receive(:value).with(:operatingsystem).and_return(:amazon)
     allow(Facter).to receive(:value).with(:operatingsystemmajrelease).and_return("2")
-    expect(described_class).to be_default
+    expect(provider_class).to be_default
   end
 
   it "should not be the default provider on Amazon Linux 2017.09" do
     allow(Facter).to receive(:value).with(:osfamily).and_return(:redhat)
     allow(Facter).to receive(:value).with(:operatingsystem).and_return(:amazon)
     allow(Facter).to receive(:value).with(:operatingsystemmajrelease).and_return("2017")
-    expect(described_class).not_to be_default
+    expect(provider_class).not_to be_default
   end
 
   it "should be the default provider on cumulus3" do
     allow(Facter).to receive(:value).with(:osfamily).and_return(:debian)
     allow(Facter).to receive(:value).with(:operatingsystem).and_return('CumulusLinux')
     allow(Facter).to receive(:value).with(:operatingsystemmajrelease).and_return("3")
-    expect(described_class).to be_default
+    expect(provider_class).to be_default
   end
 
   it "should be the default provider on sles12" do
     allow(Facter).to receive(:value).with(:osfamily).and_return(:suse)
+    allow(Facter).to receive(:value).with(:operatingsystem).and_return(:suse)
     allow(Facter).to receive(:value).with(:operatingsystemmajrelease).and_return("12")
-    expect(described_class).to be_default
+    expect(provider_class).to be_default
   end
 
   it "should be the default provider on opensuse13" do
     allow(Facter).to receive(:value).with(:osfamily).and_return(:suse)
+    allow(Facter).to receive(:value).with(:operatingsystem).and_return(:suse)
     allow(Facter).to receive(:value).with(:operatingsystemmajrelease).and_return("13")
-    expect(described_class).to be_default
->>>>>>> c4b0f889
+    expect(provider_class).to be_default
   end
 
   # tumbleweed is a rolling release with date-based major version numbers
   it "should be the default provider on tumbleweed" do
-<<<<<<< HEAD
-    Facter.stubs(:value).with(:osfamily).returns(:suse)
-    Facter.stubs(:value).with(:operatingsystem).returns(:suse)
-    Facter.stubs(:value).with(:operatingsystemmajrelease).returns("20150829")
-    expect(provider_class).to be_default
-=======
     allow(Facter).to receive(:value).with(:osfamily).and_return(:suse)
+    allow(Facter).to receive(:value).with(:operatingsystem).and_return(:suse)
     allow(Facter).to receive(:value).with(:operatingsystemmajrelease).and_return("20150829")
-    expect(described_class).to be_default
->>>>>>> c4b0f889
+    expect(provider_class).to be_default
   end
 
   # leap is the next generation suse release
   it "should be the default provider on leap" do
-<<<<<<< HEAD
-    Facter.stubs(:value).with(:osfamily).returns(:suse)
-    Facter.stubs(:value).with(:operatingsystem).returns(:leap)
-    Facter.stubs(:value).with(:operatingsystemmajrelease).returns("42")
-    expect(provider_class).to be_default
-  end
-
-  it "should not be the default provider on debian7" do
-    Facter.stubs(:value).with(:osfamily).returns(:debian)
-    Facter.stubs(:value).with(:operatingsystem).returns(:debian)
-    Facter.stubs(:value).with(:operatingsystemmajrelease).returns("7")
-    expect(provider_class).not_to be_default
-  end
-
-  it "should be the default provider on debian8" do
-    Facter.stubs(:value).with(:osfamily).returns(:debian)
-    Facter.stubs(:value).with(:operatingsystem).returns(:debian)
-    Facter.stubs(:value).with(:operatingsystemmajrelease).returns("8")
-    expect(provider_class).to be_default
-  end
-
-  it "should not be the default provider on ubuntu14.04" do
-    Facter.stubs(:value).with(:osfamily).returns(:debian)
-    Facter.stubs(:value).with(:operatingsystem).returns(:ubuntu)
-    Facter.stubs(:value).with(:operatingsystemmajrelease).returns("14.04")
-    expect(provider_class).not_to be_default
-=======
     allow(Facter).to receive(:value).with(:osfamily).and_return(:suse)
+    allow(Facter).to receive(:value).with(:operatingsystem).and_return(:leap)
     allow(Facter).to receive(:value).with(:operatingsystemmajrelease).and_return("42")
-    expect(described_class).to be_default
+    expect(provider_class).to be_default
   end
 
   it "should not be the default provider on debian7" do
     allow(Facter).to receive(:value).with(:osfamily).and_return(:debian)
     allow(Facter).to receive(:value).with(:operatingsystem).and_return(:debian)
     allow(Facter).to receive(:value).with(:operatingsystemmajrelease).and_return("7")
-    expect(described_class).not_to be_default
+    expect(provider_class).not_to be_default
   end
 
   it "should be the default provider on debian8" do
     allow(Facter).to receive(:value).with(:osfamily).and_return(:debian)
     allow(Facter).to receive(:value).with(:operatingsystem).and_return(:debian)
     allow(Facter).to receive(:value).with(:operatingsystemmajrelease).and_return("8")
-    expect(described_class).to be_default
+    expect(provider_class).to be_default
   end
 
   it "should not be the default provider on ubuntu14.04" do
     allow(Facter).to receive(:value).with(:osfamily).and_return(:debian)
     allow(Facter).to receive(:value).with(:operatingsystem).and_return(:ubuntu)
     allow(Facter).to receive(:value).with(:operatingsystemmajrelease).and_return("14.04")
-    expect(described_class).not_to be_default
->>>>>>> c4b0f889
+    expect(provider_class).not_to be_default
   end
 
   [ '15.04', '15.10', '16.04', '16.10', '17.04', '17.10', '18.04' ].each do |ver|
     it "should be the default provider on ubuntu#{ver}" do
-<<<<<<< HEAD
-      Facter.stubs(:value).with(:osfamily).returns(:debian)
-      Facter.stubs(:value).with(:operatingsystem).returns(:ubuntu)
-      Facter.stubs(:value).with(:operatingsystemmajrelease).returns("#{ver}")
-      expect(provider_class).to be_default
-    end
-  end
-
-  [ '10', '11', '12', '13', '14', '15', '16', '17' ].each do |ver|
-    it "should not be the default provider on LinuxMint#{ver}" do
-      Facter.stubs(:value).with(:osfamily).returns(:debian)
-      Facter.stubs(:value).with(:operatingsystem).returns(:LinuxMint)
-      Facter.stubs(:value).with(:operatingsystemmajrelease).returns("#{ver}")
-      expect(provider_class).not_to be_default
-    end
-  end
-
-  [ '18', '19' ].each do |ver|
-    it "should be the default provider on LinuxMint#{ver}" do
-      Facter.stubs(:value).with(:osfamily).returns(:debian)
-      Facter.stubs(:value).with(:operatingsystem).returns(:LinuxMint)
-      Facter.stubs(:value).with(:operatingsystemmajrelease).returns("#{ver}")
-      expect(provider_class).to be_default
-=======
       allow(Facter).to receive(:value).with(:osfamily).and_return(:debian)
       allow(Facter).to receive(:value).with(:operatingsystem).and_return(:ubuntu)
       allow(Facter).to receive(:value).with(:operatingsystemmajrelease).and_return("#{ver}")
-      expect(described_class).to be_default
->>>>>>> c4b0f889
+      expect(provider_class).to be_default
+    end
+  end
+
+  [ '10', '11', '12', '13', '14', '15', '16', '17' ].each do |ver|
+    it "should not be the default provider on LinuxMint#{ver}" do
+      allow(Facter).to receive(:value).with(:osfamily).and_return(:debian)
+      allow(Facter).to receive(:value).with(:operatingsystem).and_return(:LinuxMint)
+      allow(Facter).to receive(:value).with(:operatingsystemmajrelease).and_return("#{ver}")
+      expect(provider_class).not_to be_default
+    end
+  end
+
+  [ '18', '19' ].each do |ver|
+    it "should be the default provider on LinuxMint#{ver}" do
+      allow(Facter).to receive(:value).with(:osfamily).and_return(:debian)
+      allow(Facter).to receive(:value).with(:operatingsystem).and_return(:LinuxMint)
+      allow(Facter).to receive(:value).with(:operatingsystemmajrelease).and_return("#{ver}")
+      expect(provider_class).to be_default
     end
   end
 
@@ -281,13 +166,8 @@
     end
 
     it "should return only services" do
-<<<<<<< HEAD
-      provider_class.expects(:systemctl).with('list-unit-files', '--type', 'service', '--full', '--all', '--no-pager').returns File.read(my_fixture('list_unit_files_services'))
+      expect(provider_class).to receive(:systemctl).with('list-unit-files', '--type', 'service', '--full', '--all', '--no-pager').and_return(File.read(my_fixture('list_unit_files_services')))
       expect(provider_class.instances.map(&:name)).to match_array(%w{
-=======
-      expect(described_class).to receive(:systemctl).with('list-unit-files', '--type', 'service', '--full', '--all', '--no-pager').and_return(File.read(my_fixture('list_unit_files_services')))
-      expect(described_class.instances.map(&:name)).to match_array(%w{
->>>>>>> c4b0f889
         arp-ethers.service
         auditd.service
         autovt@.service
@@ -299,41 +179,23 @@
 
   describe "#start" do
     it "should use the supplied start command if specified" do
-<<<<<<< HEAD
       provider = provider_class.new(Puppet::Type.type(:service).new(:name => 'sshd.service', :start => '/bin/foo'))
-      provider.expects(:execute).with(['/bin/foo'], :failonfail => true, :override_locale => false, :squelch => false, :combine => true)
-=======
-      provider = described_class.new(Puppet::Type.type(:service).new(:name => 'sshd.service', :start => '/bin/foo'))
       expect(provider).to receive(:execute).with(['/bin/foo'], :failonfail => true, :override_locale => false, :squelch => false, :combine => true)
->>>>>>> c4b0f889
       provider.start
     end
 
     it "should start the service with systemctl start otherwise" do
-<<<<<<< HEAD
-      provider = provider_class.new(Puppet::Type.type(:service).new(:name => 'sshd.service'))
-      provider.expects(:systemctl).with(:unmask, 'sshd.service')
-      provider.expects(:execute).with(['/bin/systemctl','start','sshd.service'], {:failonfail => true, :override_locale => false, :squelch => false, :combine => true})
-=======
-      provider = described_class.new(Puppet::Type.type(:service).new(:name => 'sshd.service'))
+      provider = provider_class.new(Puppet::Type.type(:service).new(:name => 'sshd.service'))
       expect(provider).to receive(:systemctl).with(:unmask, 'sshd.service')
       expect(provider).to receive(:execute).with(['/bin/systemctl','start','sshd.service'], {:failonfail => true, :override_locale => false, :squelch => false, :combine => true})
->>>>>>> c4b0f889
       provider.start
     end
 
     it "should show journald logs on failure" do
-<<<<<<< HEAD
-      provider = provider_class.new(Puppet::Type.type(:service).new(:name => 'sshd.service'))
-      provider.expects(:systemctl).with(:unmask, 'sshd.service')
-      provider.expects(:execute).with(['/bin/systemctl','start','sshd.service'],{:failonfail => true, :override_locale => false, :squelch => false, :combine => true})
-        .raises(Puppet::ExecutionFailure, "Failed to start sshd.service: Unit sshd.service failed to load: Invalid argument. See system logs and 'systemctl status sshd.service' for details.")
-=======
-      provider = described_class.new(Puppet::Type.type(:service).new(:name => 'sshd.service'))
+      provider = provider_class.new(Puppet::Type.type(:service).new(:name => 'sshd.service'))
       expect(provider).to receive(:systemctl).with(:unmask, 'sshd.service')
       expect(provider).to receive(:execute).with(['/bin/systemctl','start','sshd.service'],{:failonfail => true, :override_locale => false, :squelch => false, :combine => true})
         .and_raise(Puppet::ExecutionFailure, "Failed to start sshd.service: Unit sshd.service failed to load: Invalid argument. See system logs and 'systemctl status sshd.service' for details.")
->>>>>>> c4b0f889
       journalctl_logs = <<-EOS
 -- Logs begin at Tue 2016-06-14 11:59:21 UTC, end at Tue 2016-06-14 21:45:02 UTC. --
 Jun 14 21:41:34 foo.example.com systemd[1]: Stopping sshd Service...
@@ -347,37 +209,21 @@
 
   describe "#stop" do
     it "should use the supplied stop command if specified" do
-<<<<<<< HEAD
       provider = provider_class.new(Puppet::Type.type(:service).new(:name => 'sshd.service', :stop => '/bin/foo'))
-      provider.expects(:execute).with(['/bin/foo'], :failonfail => true, :override_locale => false, :squelch => false, :combine => true)
-=======
-      provider = described_class.new(Puppet::Type.type(:service).new(:name => 'sshd.service', :stop => '/bin/foo'))
       expect(provider).to receive(:execute).with(['/bin/foo'], :failonfail => true, :override_locale => false, :squelch => false, :combine => true)
->>>>>>> c4b0f889
       provider.stop
     end
 
     it "should stop the service with systemctl stop otherwise" do
-<<<<<<< HEAD
-      provider = provider_class.new(Puppet::Type.type(:service).new(:name => 'sshd.service'))
-      provider.expects(:execute).with(['/bin/systemctl','stop','sshd.service'], :failonfail => true, :override_locale => false, :squelch => false, :combine => true)
-=======
-      provider = described_class.new(Puppet::Type.type(:service).new(:name => 'sshd.service'))
+      provider = provider_class.new(Puppet::Type.type(:service).new(:name => 'sshd.service'))
       expect(provider).to receive(:execute).with(['/bin/systemctl','stop','sshd.service'], :failonfail => true, :override_locale => false, :squelch => false, :combine => true)
->>>>>>> c4b0f889
       provider.stop
     end
 
     it "should show journald logs on failure" do
-<<<<<<< HEAD
-      provider = provider_class.new(Puppet::Type.type(:service).new(:name => 'sshd.service'))
-      provider.expects(:execute).with(['/bin/systemctl','stop','sshd.service'],{:failonfail => true, :override_locale => false, :squelch => false, :combine => true})
-        .raises(Puppet::ExecutionFailure, "Failed to stop sshd.service: Unit sshd.service failed to load: Invalid argument. See system logs and 'systemctl status sshd.service' for details.")
-=======
-      provider = described_class.new(Puppet::Type.type(:service).new(:name => 'sshd.service'))
+      provider = provider_class.new(Puppet::Type.type(:service).new(:name => 'sshd.service'))
       expect(provider).to receive(:execute).with(['/bin/systemctl','stop','sshd.service'],{:failonfail => true, :override_locale => false, :squelch => false, :combine => true})
         .and_raise(Puppet::ExecutionFailure, "Failed to stop sshd.service: Unit sshd.service failed to load: Invalid argument. See system logs and 'systemctl status sshd.service' for details.")
->>>>>>> c4b0f889
       journalctl_logs = <<-EOS
 -- Logs begin at Tue 2016-06-14 11:59:21 UTC, end at Tue 2016-06-14 21:45:02 UTC. --
 Jun 14 21:41:34 foo.example.com systemd[1]: Stopping sshd Service...
@@ -391,108 +237,61 @@
 
   describe "#enabled?" do
     it "should return :true if the service is enabled" do
-<<<<<<< HEAD
-      provider = provider_class.new(Puppet::Type.type(:service).new(:name => 'sshd.service'))
-      provider.expects(:execute).with(['/bin/systemctl','is-enabled','sshd.service'], :failonfail => false).returns "enabled\n"
-      $CHILD_STATUS.stubs(:exitstatus).returns(0)
-=======
-      provider = described_class.new(Puppet::Type.type(:service).new(:name => 'sshd.service'))
+      provider = provider_class.new(Puppet::Type.type(:service).new(:name => 'sshd.service'))
       expect(provider).to receive(:execute).with(['/bin/systemctl','is-enabled','sshd.service'], :failonfail => false).and_return("enabled\n")
       allow($CHILD_STATUS).to receive(:exitstatus).and_return(0)
->>>>>>> c4b0f889
       expect(provider.enabled?).to eq(:true)
     end
 
     it "should return :true if the service is static" do
-<<<<<<< HEAD
-      provider = provider_class.new(Puppet::Type.type(:service).new(:name => 'sshd.service'))
-      provider.expects(:execute).with(['/bin/systemctl','is-enabled','sshd.service'], :failonfail => false).returns "static\n"
-      $CHILD_STATUS.stubs(:exitstatus).returns(0)
-=======
-      provider = described_class.new(Puppet::Type.type(:service).new(:name => 'sshd.service'))
+      provider = provider_class.new(Puppet::Type.type(:service).new(:name => 'sshd.service'))
       expect(provider).to receive(:execute).with(['/bin/systemctl','is-enabled','sshd.service'], :failonfail => false).and_return("static\n")
       allow($CHILD_STATUS).to receive(:exitstatus).and_return(0)
->>>>>>> c4b0f889
       expect(provider.enabled?).to eq(:true)
     end
 
     it "should return :false if the service is disabled" do
-<<<<<<< HEAD
-      provider = provider_class.new(Puppet::Type.type(:service).new(:name => 'sshd.service'))
-      provider.expects(:execute).with(['/bin/systemctl','is-enabled','sshd.service'], :failonfail => false).returns "disabled\n"
-      $CHILD_STATUS.stubs(:exitstatus).returns(1)
-=======
-      provider = described_class.new(Puppet::Type.type(:service).new(:name => 'sshd.service'))
+      provider = provider_class.new(Puppet::Type.type(:service).new(:name => 'sshd.service'))
       expect(provider).to receive(:execute).with(['/bin/systemctl','is-enabled','sshd.service'], :failonfail => false).and_return("disabled\n")
       allow($CHILD_STATUS).to receive(:exitstatus).and_return(1)
->>>>>>> c4b0f889
       expect(provider.enabled?).to eq(:false)
     end
 
     it "should return :false if the service is indirect" do
-<<<<<<< HEAD
-      provider = provider_class.new(Puppet::Type.type(:service).new(:name => 'sshd.service'))
-      provider.expects(:execute).with(['/bin/systemctl','is-enabled','sshd.service'], :failonfail => false).returns "indirect\n"
-      $CHILD_STATUS.stubs(:exitstatus).returns(0)
-=======
-      provider = described_class.new(Puppet::Type.type(:service).new(:name => 'sshd.service'))
+      provider = provider_class.new(Puppet::Type.type(:service).new(:name => 'sshd.service'))
       expect(provider).to receive(:execute).with(['/bin/systemctl','is-enabled','sshd.service'], :failonfail => false).and_return("indirect\n")
       allow($CHILD_STATUS).to receive(:exitstatus).and_return(0)
->>>>>>> c4b0f889
       expect(provider.enabled?).to eq(:false)
     end
 
     it "should return :false if the service is masked and the resource is attempting to be disabled" do
-<<<<<<< HEAD
       provider = provider_class.new(Puppet::Type.type(:service).new(:name => 'sshd.service', :enable => false))
-      provider.expects(:execute).with(['/bin/systemctl','is-enabled','sshd.service'], :failonfail => false).returns "masked\n"
-      $CHILD_STATUS.stubs(:exitstatus).returns(1)
-=======
-      provider = described_class.new(Puppet::Type.type(:service).new(:name => 'sshd.service', :enable => false))
       expect(provider).to receive(:execute).with(['/bin/systemctl','is-enabled','sshd.service'], :failonfail => false).and_return("masked\n")
       allow($CHILD_STATUS).to receive(:exitstatus).and_return(1)
->>>>>>> c4b0f889
       expect(provider.enabled?).to eq(:false)
     end
 
     it "should return :mask if the service is masked and the resource is attempting to be masked" do
-<<<<<<< HEAD
       provider = provider_class.new(Puppet::Type.type(:service).new(:name => 'sshd.service', :enable => 'mask'))
-      provider.expects(:execute).with(['/bin/systemctl','is-enabled','sshd.service'], :failonfail => false).returns "masked\n"
-      $CHILD_STATUS.stubs(:exitstatus).returns(1)
-=======
-      provider = described_class.new(Puppet::Type.type(:service).new(:name => 'sshd.service', :enable => 'mask'))
       expect(provider).to receive(:execute).with(['/bin/systemctl','is-enabled','sshd.service'], :failonfail => false).and_return("masked\n")
       allow($CHILD_STATUS).to receive(:exitstatus).and_return(1)
->>>>>>> c4b0f889
       expect(provider.enabled?).to eq(:mask)
     end
   end
 
   describe "#enable" do
     it "should run systemctl enable to enable a service" do
-<<<<<<< HEAD
-      provider = provider_class.new(Puppet::Type.type(:service).new(:name => 'sshd.service'))
-      provider.expects(:systemctl).with(:unmask, 'sshd.service')
-      provider.expects(:systemctl).with(:enable, 'sshd.service')
-=======
-      provider = described_class.new(Puppet::Type.type(:service).new(:name => 'sshd.service'))
+      provider = provider_class.new(Puppet::Type.type(:service).new(:name => 'sshd.service'))
       expect(provider).to receive(:systemctl).with(:unmask, 'sshd.service')
       expect(provider).to receive(:systemctl).with(:enable, 'sshd.service')
->>>>>>> c4b0f889
       provider.enable
     end
   end
 
   describe "#disable" do
     it "should run systemctl disable to disable a service" do
-<<<<<<< HEAD
-      provider = provider_class.new(Puppet::Type.type(:service).new(:name => 'sshd.service'))
-      provider.expects(:systemctl).with(:disable, 'sshd.service')
-=======
-      provider = described_class.new(Puppet::Type.type(:service).new(:name => 'sshd.service'))
+      provider = provider_class.new(Puppet::Type.type(:service).new(:name => 'sshd.service'))
       expect(provider).to receive(:systemctl).with(:disable, 'sshd.service')
->>>>>>> c4b0f889
       provider.disable
     end
   end
@@ -513,41 +312,24 @@
   # command. I just assume that it does not make sense for systemd.
   describe "#status" do
     it "should return running if if the command returns 0" do
-<<<<<<< HEAD
-      provider = provider_class.new(Puppet::Type.type(:service).new(:name => 'sshd.service'))
-      provider.expects(:execute).with(['/bin/systemctl','is-active','sshd.service'], :failonfail => false, :override_locale => false, :squelch => false, :combine => true).returns "active\n"
-      $CHILD_STATUS.stubs(:exitstatus).returns(0)
-=======
-      provider = described_class.new(Puppet::Type.type(:service).new(:name => 'sshd.service'))
+      provider = provider_class.new(Puppet::Type.type(:service).new(:name => 'sshd.service'))
       expect(provider).to receive(:execute).with(['/bin/systemctl','is-active','sshd.service'], :failonfail => false, :override_locale => false, :squelch => false, :combine => true).and_return("active\n")
       allow($CHILD_STATUS).to receive(:exitstatus).and_return(0)
->>>>>>> c4b0f889
       expect(provider.status).to eq(:running)
     end
 
     [-10,-1,3,10].each { |ec|
       it "should return stopped if the command returns something non-0" do
-<<<<<<< HEAD
         provider = provider_class.new(Puppet::Type.type(:service).new(:name => 'sshd.service'))
-        provider.expects(:execute).with(['/bin/systemctl','is-active','sshd.service'], :failonfail => false, :override_locale => false, :squelch => false, :combine => true).returns "inactive\n"
-        $CHILD_STATUS.stubs(:exitstatus).returns(ec)
-=======
-        provider = described_class.new(Puppet::Type.type(:service).new(:name => 'sshd.service'))
         expect(provider).to receive(:execute).with(['/bin/systemctl','is-active','sshd.service'], :failonfail => false, :override_locale => false, :squelch => false, :combine => true).and_return("inactive\n")
         allow($CHILD_STATUS).to receive(:exitstatus).and_return(ec)
->>>>>>> c4b0f889
         expect(provider.status).to eq(:stopped)
       end
     }
 
     it "should use the supplied status command if specified" do
-<<<<<<< HEAD
       provider = provider_class.new(Puppet::Type.type(:service).new(:name => 'sshd.service', :status => '/bin/foo'))
-      provider.expects(:execute).with(['/bin/foo'], :failonfail => false, :override_locale => false, :squelch => false, :combine => true)
-=======
-      provider = described_class.new(Puppet::Type.type(:service).new(:name => 'sshd.service', :status => '/bin/foo'))
       expect(provider).to receive(:execute).with(['/bin/foo'], :failonfail => false, :override_locale => false, :squelch => false, :combine => true)
->>>>>>> c4b0f889
       provider.status
     end
   end
@@ -556,39 +338,22 @@
   # does not make sense for systemd
   describe "#restart" do
     it "should use the supplied restart command if specified" do
-<<<<<<< HEAD
       provider = provider_class.new(Puppet::Type.type(:service).new(:name => 'sshd', :restart => '/bin/foo'))
-      provider.expects(:execute).with(['/bin/systemctl','restart','sshd.service'], :failonfail => true, :override_locale => false, :squelch => false, :combine => true).never
-      provider.expects(:execute).with(['/bin/foo'], :failonfail => true, :override_locale => false, :squelch => false, :combine => true)
-=======
-      provider = described_class.new(Puppet::Type.type(:service).new(:name => 'sshd', :restart => '/bin/foo'))
       expect(provider).not_to receive(:execute).with(['/bin/systemctl','restart','sshd.service'], :failonfail => true, :override_locale => false, :squelch => false, :combine => true)
       expect(provider).to receive(:execute).with(['/bin/foo'], :failonfail => true, :override_locale => false, :squelch => false, :combine => true)
->>>>>>> c4b0f889
       provider.restart
     end
 
     it "should restart the service with systemctl restart" do
-<<<<<<< HEAD
-      provider = provider_class.new(Puppet::Type.type(:service).new(:name => 'sshd.service'))
-      provider.expects(:execute).with(['/bin/systemctl','restart','sshd.service'], :failonfail => true, :override_locale => false, :squelch => false, :combine => true)
-=======
-      provider = described_class.new(Puppet::Type.type(:service).new(:name => 'sshd.service'))
+      provider = provider_class.new(Puppet::Type.type(:service).new(:name => 'sshd.service'))
       expect(provider).to receive(:execute).with(['/bin/systemctl','restart','sshd.service'], :failonfail => true, :override_locale => false, :squelch => false, :combine => true)
->>>>>>> c4b0f889
       provider.restart
     end
 
     it "should show journald logs on failure" do
-<<<<<<< HEAD
-      provider = provider_class.new(Puppet::Type.type(:service).new(:name => 'sshd.service'))
-      provider.expects(:execute).with(['/bin/systemctl','restart','sshd.service'],{:failonfail => true, :override_locale => false, :squelch => false, :combine => true})
-        .raises(Puppet::ExecutionFailure, "Failed to restart sshd.service: Unit sshd.service failed to load: Invalid argument. See system logs and 'systemctl status sshd.service' for details.")
-=======
-      provider = described_class.new(Puppet::Type.type(:service).new(:name => 'sshd.service'))
+      provider = provider_class.new(Puppet::Type.type(:service).new(:name => 'sshd.service'))
       expect(provider).to receive(:execute).with(['/bin/systemctl','restart','sshd.service'],{:failonfail => true, :override_locale => false, :squelch => false, :combine => true})
         .and_raise(Puppet::ExecutionFailure, "Failed to restart sshd.service: Unit sshd.service failed to load: Invalid argument. See system logs and 'systemctl status sshd.service' for details.")
->>>>>>> c4b0f889
       journalctl_logs = <<-EOS
 -- Logs begin at Tue 2016-06-14 11:59:21 UTC, end at Tue 2016-06-14 21:45:02 UTC. --
 Jun 14 21:41:34 foo.example.com systemd[1]: Stopping sshd Service...
@@ -603,47 +368,27 @@
   describe "#debian_enabled?" do
     [104, 106].each do |status|
       it "should return true when invoke-rc.d returns #{status}" do
-<<<<<<< HEAD
         provider = provider_class.new(Puppet::Type.type(:service).new(:name => 'sshd.service'))
-        provider.stubs(:system)
-        $CHILD_STATUS.expects(:exitstatus).returns(status)
-=======
-        provider = described_class.new(Puppet::Type.type(:service).new(:name => 'sshd.service'))
         allow(provider).to receive(:system)
         expect($CHILD_STATUS).to receive(:exitstatus).and_return(status)
->>>>>>> c4b0f889
         expect(provider.debian_enabled?).to eq(:true)
       end
     end
 
     [101, 105].each do |status|
       it "should return true when status is #{status} and there are at least 4 start links" do
-<<<<<<< HEAD
         provider = provider_class.new(Puppet::Type.type(:service).new(:name => 'sshd.service'))
-        provider.stubs(:system)
-        provider.expects(:get_start_link_count).returns(4)
-        $CHILD_STATUS.expects(:exitstatus).twice.returns(status)
-=======
-        provider = described_class.new(Puppet::Type.type(:service).new(:name => 'sshd.service'))
         allow(provider).to receive(:system)
         expect(provider).to receive(:get_start_link_count).and_return(4)
         expect($CHILD_STATUS).to receive(:exitstatus).twice.and_return(status)
->>>>>>> c4b0f889
         expect(provider.debian_enabled?).to eq(:true)
       end
 
       it "should return false when status is #{status} and there are less than 4 start links" do
-<<<<<<< HEAD
         provider = provider_class.new(Puppet::Type.type(:service).new(:name => 'sshd.service'))
-        provider.stubs(:system)
-        provider.expects(:get_start_link_count).returns(1)
-        $CHILD_STATUS.expects(:exitstatus).twice.returns(status)
-=======
-        provider = described_class.new(Puppet::Type.type(:service).new(:name => 'sshd.service'))
         allow(provider).to receive(:system)
         expect(provider).to receive(:get_start_link_count).and_return(1)
         expect($CHILD_STATUS).to receive(:exitstatus).twice.and_return(status)
->>>>>>> c4b0f889
         expect(provider.debian_enabled?).to eq(:false)
       end
     end
@@ -651,24 +396,14 @@
 
   describe "#get_start_link_count" do
     it "should strip the '.service' from the search if present in the resource name" do
-<<<<<<< HEAD
-      provider = provider_class.new(Puppet::Type.type(:service).new(:name => 'sshd.service'))
-      Dir.expects(:glob).with("/etc/rc*.d/S??sshd").returns(['files'])
-=======
-      provider = described_class.new(Puppet::Type.type(:service).new(:name => 'sshd.service'))
+      provider = provider_class.new(Puppet::Type.type(:service).new(:name => 'sshd.service'))
       expect(Dir).to receive(:glob).with("/etc/rc*.d/S??sshd").and_return(['files'])
->>>>>>> c4b0f889
       provider.get_start_link_count
     end
 
     it "should use the full service name if it does not include '.service'" do
-<<<<<<< HEAD
       provider = provider_class.new(Puppet::Type.type(:service).new(:name => 'sshd'))
-      Dir.expects(:glob).with("/etc/rc*.d/S??sshd").returns(['files'])
-=======
-      provider = described_class.new(Puppet::Type.type(:service).new(:name => 'sshd'))
       expect(Dir).to receive(:glob).with("/etc/rc*.d/S??sshd").and_return(['files'])
->>>>>>> c4b0f889
       provider.get_start_link_count
     end
   end
