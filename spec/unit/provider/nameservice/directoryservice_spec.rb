#! /usr/bin/env ruby -S rspec
require 'spec_helper'

# We use this as a reasonable way to obtain all the support infrastructure.
[:user, :group].each do |type_for_this_round|
  provider_class = Puppet::Type.type(type_for_this_round).provider(:directoryservice)

  describe provider_class do
    before do
      @resource = stub("resource")
      @provider = provider_class.new(@resource)
    end

    it "[#6009] should handle nested arrays of members" do
      current = ["foo", "bar", "baz"]
      desired = ["foo", ["quux"], "qorp"]
      group   = 'example'

      @resource.stubs(:[]).with(:name).returns(group)
      @resource.stubs(:[]).with(:auth_membership).returns(true)
      @provider.instance_variable_set(:@property_value_cache_hash,
                                      { :members => current })

      %w{bar baz}.each do |del|
        @provider.expects(:execute).once.
          with([:dseditgroup, '-o', 'edit', '-n', '.', '-d', del, group])
      end

      %w{quux qorp}.each do |add|
        @provider.expects(:execute).once.
          with([:dseditgroup, '-o', 'edit', '-n', '.', '-a', add, group])
      end

      expect { @provider.set(:members, desired) }.to_not raise_error
    end
  end
end

describe 'DirectoryService.single_report' do
  it 'should fail on OS X < 10.5' do
    Puppet::Provider::NameService::DirectoryService.stubs(:get_macosx_version_major).returns("10.4")

    expect {
      Puppet::Provider::NameService::DirectoryService.single_report('resource_name')
<<<<<<< HEAD
    }.should raise_error(RuntimeError, "Puppet does not support OS X versions < 10.5")
=======
    }.to raise_error(RuntimeError, "Puppet does not support OS X versions < 10.4")
  end

  it 'should use url data on 10.4' do
    Puppet::Provider::NameService::DirectoryService.stubs(:get_macosx_version_major).returns("10.4")
    Puppet::Provider::NameService::DirectoryService.stubs(:get_ds_path).returns('Users')
    Puppet::Provider::NameService::DirectoryService.stubs(:list_all_present).returns(
      ['root', 'user1', 'user2', 'resource_name']
    )
    Puppet::Provider::NameService::DirectoryService.stubs(:generate_attribute_hash)
    Puppet::Provider::NameService::DirectoryService.stubs(:execute)
    Puppet::Provider::NameService::DirectoryService.expects(:parse_dscl_url_data)

    Puppet::Provider::NameService::DirectoryService.single_report('resource_name')
>>>>>>> 3710c2d8
  end

  it 'should use plist data on >= 10.5' do
    Puppet::Provider::NameService::DirectoryService.stubs(:get_macosx_version_major).returns("10.5")
    Puppet::Provider::NameService::DirectoryService.stubs(:get_ds_path).returns('Users')
    Puppet::Provider::NameService::DirectoryService.stubs(:list_all_present).returns(
      ['root', 'user1', 'user2', 'resource_name']
    )
    Puppet::Provider::NameService::DirectoryService.stubs(:generate_attribute_hash)
    Puppet::Provider::NameService::DirectoryService.stubs(:execute)
    Puppet::Provider::NameService::DirectoryService.expects(:parse_dscl_plist_data)

    Puppet::Provider::NameService::DirectoryService.single_report('resource_name')
  end
end

describe 'DirectoryService.get_exec_preamble' do
  it 'should fail on OS X < 10.5' do
    Puppet::Provider::NameService::DirectoryService.stubs(:get_macosx_version_major).returns("10.4")

    expect {
      Puppet::Provider::NameService::DirectoryService.get_exec_preamble('-list')
<<<<<<< HEAD
    }.should raise_error(RuntimeError, "Puppet does not support OS X versions < 10.5")
=======
    }.to raise_error(RuntimeError, "Puppet does not support OS X versions < 10.4")
  end

  it 'should use url data on 10.4' do
    Puppet::Provider::NameService::DirectoryService.stubs(:get_macosx_version_major).returns("10.4")
    Puppet::Provider::NameService::DirectoryService.stubs(:get_ds_path).returns('Users')

    Puppet::Provider::NameService::DirectoryService.get_exec_preamble('-list').should include("-url")
>>>>>>> 3710c2d8
  end

  it 'should use plist data on >= 10.5' do
    Puppet::Provider::NameService::DirectoryService.stubs(:get_macosx_version_major).returns("10.5")
    Puppet::Provider::NameService::DirectoryService.stubs(:get_ds_path).returns('Users')

    Puppet::Provider::NameService::DirectoryService.get_exec_preamble('-list').should include("-plist")
  end
end

describe 'DirectoryService password behavior' do
  # The below is a binary plist containing a ShadowHashData key which CONTAINS
  # another binary plist. The nested binary plist contains a 'SALTED-SHA512'
  # key that contains a base64 encoded salted-SHA512 password hash...
  let (:binary_plist) { "bplist00\324\001\002\003\004\005\006\a\bXCRAM-MD5RNT]SALTED-SHA512[RECOVERABLEO\020 \231k2\3360\200GI\201\355J\216\202\215y\243\001\206J\300\363\032\031\022\006\2359\024\257\217<\361O\020\020F\353\at\377\277\226\276c\306\254\031\037J(\235O\020D\335\006{\3744g@\377z\204\322\r\332t\021\330\n\003\246K\223\356\034!P\261\305t\035\346\352p\206\003n\247MMA\310\301Z<\366\246\023\0161W3\340\357\000\317T\t\301\311+\204\246L7\276\370\320*\245O\021\002\000k\024\221\270x\353\001\237\346D}\377?\265]\356+\243\v[\350\316a\340h\376<\322\266\327\016\306n\272r\t\212A\253L\216\214\205\016\241 [\360/\335\002#\\A\372\241a\261\346\346\\\251\330\312\365\016\n\341\017\016\225&;\322\\\004*\ru\316\372\a \362?8\031\247\231\030\030\267\315\023\v\343{@\227\301s\372h\212\000a\244&\231\366\nt\277\2036,\027bZ+\223W\212g\333`\264\331N\306\307\362\257(^~ b\262\247&\231\261t\341\231%\244\247\203eOt\365\271\201\273\330\350\363C^A\327F\214!\217hgf\e\320k\260n\315u~\336\371M\t\235k\230S\375\311\303\240\351\037d\273\321y\335=K\016`_\317\230\2612_\023K\036\350\v\232\323Y\310\317_\035\227%\237\v\340\023\016\243\233\025\306:\227\351\370\364x\234\231\266\367\016w\275\333-\351\210}\375x\034\262\272kRuHa\362T/F!\347B\231O`K\304\037'k$$\245h)e\363\365mT\b\317\\2\361\026\351\254\375Jl1~\r\371\267\352\2322I\341\272\376\243^Un\266E7\230[VocUJ\220N\2116D/\025f=\213\314\325\vG}\311\360\377DT\307m\261&\263\340\272\243_\020\271rG^BW\210\030l\344\0324\335\233\300\023\272\225Im\330\n\227*Yv[\006\315\330y'\a\321\373\273A\240\305F{S\246I#/\355\2425\031\031GGF\270y\n\331\004\023G@\331\000\361\343\350\264$\032\355_\210y\000\205\342\375\212q\024\004\026W:\205 \363v?\035\270L-\270=\022\323\2003\v\336\277\t\237\356\374\n\267n\003\367\342\330;\371S\326\016`B6@Njm>\240\021%\336\345\002(P\204Yn\3279l\0228\264\254\304\2528t\372h\217\347sA\314\345\245\337)]\000\b\000\021\000\032\000\035\000+\0007\000Z\000m\000\264\000\000\000\000\000\000\002\001\000\000\000\000\000\000\000\t\000\000\000\000\000\000\000\000\000\000\000\000\000\000\002\270" }

  # The below is a base64 encoded salted-SHA512 password hash.
  let (:pw_string) { "\335\006{\3744g@\377z\204\322\r\332t\021\330\n\003\246K\223\356\034!P\261\305t\035\346\352p\206\003n\247MMA\310\301Z<\366\246\023\0161W3\340\357\000\317T\t\301\311+\204\246L7\276\370\320*\245" }

  # The below is a salted-SHA512 password hash in hex.
  let (:sha512_hash) { 'dd067bfc346740ff7a84d20dda7411d80a03a64b93ee1c2150b1c5741de6ea7086036ea74d4d41c8c15a3cf6a6130e315733e0ef00cf5409c1c92b84a64c37bef8d02aa5' }

  let :plist_path do
    '/var/db/dslocal/nodes/Default/users/jeff.plist'
  end

  let :ds_provider do
    Puppet::Provider::NameService::DirectoryService
  end

  let :shadow_hash_data do
    {'ShadowHashData' => [StringIO.new(binary_plist)]}
  end

  subject do
    Puppet::Provider::NameService::DirectoryService
  end

  before :each do
    subject.expects(:get_macosx_version_major).returns("10.7")
  end

  it 'should execute convert_binary_to_xml once when getting the password on >= 10.7' do
    subject.expects(:convert_binary_to_xml).returns({'SALTED-SHA512' => StringIO.new(pw_string)})
    File.expects(:exists?).with(plist_path).once.returns(true)
    Plist.expects(:parse_xml).returns(shadow_hash_data)
    # On Mac OS X 10.7 we first need to convert to xml when reading the password
    subject.expects(:plutil).with('-convert', 'xml1', '-o', '/dev/stdout', plist_path)
    subject.get_password('uid', 'jeff')
  end

  it 'should fail if a salted-SHA512 password hash is not passed in >= 10.7' do
    expect {
      subject.set_password('jeff', 'uid', 'badpassword')
    }.to raise_error(RuntimeError, /OS X 10.7 requires a Salted SHA512 hash password of 136 characters./)
  end

  it 'should convert xml-to-binary and binary-to-xml when setting the pw on >= 10.7' do
    subject.expects(:convert_binary_to_xml).returns({'SALTED-SHA512' => StringIO.new(pw_string)})
    subject.expects(:convert_xml_to_binary).returns(binary_plist)
    File.expects(:exists?).with(plist_path).once.returns(true)
    Plist.expects(:parse_xml).returns(shadow_hash_data)
    # On Mac OS X 10.7 we first need to convert to xml
    subject.expects(:plutil).with('-convert', 'xml1', '-o', '/dev/stdout', plist_path)
    # And again back to a binary plist or DirectoryService will complain
    subject.expects(:plutil).with('-convert', 'binary1', plist_path)
    Plist::Emit.expects(:save_plist).with(shadow_hash_data, plist_path)
    subject.set_password('jeff', 'uid', sha512_hash)
  end

  it '[#13686] should handle an empty ShadowHashData field in the users plist' do
    subject.expects(:convert_xml_to_binary).returns(binary_plist)
    File.expects(:exists?).with(plist_path).once.returns(true)
    Plist.expects(:parse_xml).returns({'ShadowHashData' => nil})
    subject.expects(:plutil).with('-convert', 'xml1', '-o', '/dev/stdout', plist_path)
    subject.expects(:plutil).with('-convert', 'binary1', plist_path)
    Plist::Emit.expects(:save_plist)
    subject.set_password('jeff', 'uid', sha512_hash)
  end
end

describe '(#4855) directoryservice group resource failure' do
  let :provider_class do
    Puppet::Type.type(:group).provider(:directoryservice)
  end

  let :group_members do
    ['root','jeff']
  end

  let :user_account do
    ['root']
  end

  let :stub_resource do
    stub('resource')
  end

  subject do
    provider_class.new(stub_resource)
  end

  before :each do
    @resource = stub("resource")
    @provider = provider_class.new(@resource)
  end

  it 'should delete a group member if the user does not exist' do
    stub_resource.stubs(:[]).with(:name).returns('fake_group')
    stub_resource.stubs(:name).returns('fake_group')
    subject.expects(:execute).with([:dseditgroup, '-o', 'edit', '-n', '.',
                                   '-d', 'jeff',
                                   'fake_group']).raises(Puppet::ExecutionFailure,
                                   'it broke')
    subject.expects(:execute).with([:dscl, '.', '-delete',
                                   '/Groups/fake_group', 'GroupMembership',
                                   'jeff'])
    subject.remove_unwanted_members(group_members, user_account)
  end
end
<|MERGE_RESOLUTION|>--- conflicted
+++ resolved
@@ -42,24 +42,7 @@
 
     expect {
       Puppet::Provider::NameService::DirectoryService.single_report('resource_name')
-<<<<<<< HEAD
-    }.should raise_error(RuntimeError, "Puppet does not support OS X versions < 10.5")
-=======
-    }.to raise_error(RuntimeError, "Puppet does not support OS X versions < 10.4")
-  end
-
-  it 'should use url data on 10.4' do
-    Puppet::Provider::NameService::DirectoryService.stubs(:get_macosx_version_major).returns("10.4")
-    Puppet::Provider::NameService::DirectoryService.stubs(:get_ds_path).returns('Users')
-    Puppet::Provider::NameService::DirectoryService.stubs(:list_all_present).returns(
-      ['root', 'user1', 'user2', 'resource_name']
-    )
-    Puppet::Provider::NameService::DirectoryService.stubs(:generate_attribute_hash)
-    Puppet::Provider::NameService::DirectoryService.stubs(:execute)
-    Puppet::Provider::NameService::DirectoryService.expects(:parse_dscl_url_data)
-
-    Puppet::Provider::NameService::DirectoryService.single_report('resource_name')
->>>>>>> 3710c2d8
+    }.to raise_error(RuntimeError, "Puppet does not support OS X versions < 10.5")
   end
 
   it 'should use plist data on >= 10.5' do
@@ -82,18 +65,7 @@
 
     expect {
       Puppet::Provider::NameService::DirectoryService.get_exec_preamble('-list')
-<<<<<<< HEAD
-    }.should raise_error(RuntimeError, "Puppet does not support OS X versions < 10.5")
-=======
-    }.to raise_error(RuntimeError, "Puppet does not support OS X versions < 10.4")
-  end
-
-  it 'should use url data on 10.4' do
-    Puppet::Provider::NameService::DirectoryService.stubs(:get_macosx_version_major).returns("10.4")
-    Puppet::Provider::NameService::DirectoryService.stubs(:get_ds_path).returns('Users')
-
-    Puppet::Provider::NameService::DirectoryService.get_exec_preamble('-list').should include("-url")
->>>>>>> 3710c2d8
+    }.to raise_error(RuntimeError, "Puppet does not support OS X versions < 10.5")
   end
 
   it 'should use plist data on >= 10.5' do
