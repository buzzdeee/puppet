--- conflicted
+++ resolved
@@ -25,11 +25,7 @@
     it "should accept the --environment option" do
       options[:environment] = "development"
       expected_options = { :environment => 'development' }
-<<<<<<< HEAD
-      Puppet::Module::Tool::Applications::Uninstaller.expects(:run).with("puppetlabs-apache", has_entries(expected_options)).once
-=======
-      Puppet::ModuleTool::Applications::Uninstaller.expects(:run).with("puppetlabs-apache", expected_options).once
->>>>>>> 680f9a5c
+      Puppet::ModuleTool::Applications::Uninstaller.expects(:run).with("puppetlabs-apache", has_entries(expected_options)).once
       subject.uninstall("puppetlabs-apache", options)
     end
 
@@ -39,11 +35,7 @@
         :modulepath => '/foo/puppet/modules',
         :environment => 'production',
       }
-<<<<<<< HEAD
-      Puppet::Module::Tool::Applications::Uninstaller.expects(:run).with("puppetlabs-apache", has_entries(expected_options)).once
-=======
-      Puppet::ModuleTool::Applications::Uninstaller.expects(:run).with("puppetlabs-apache", expected_options).once
->>>>>>> 680f9a5c
+      Puppet::ModuleTool::Applications::Uninstaller.expects(:run).with("puppetlabs-apache", has_entries(expected_options)).once
       subject.uninstall("puppetlabs-apache", options)
     end
 
@@ -53,11 +45,7 @@
         :version => '1.0.0',
         :environment => 'production',
       }
-<<<<<<< HEAD
-      Puppet::Module::Tool::Applications::Uninstaller.expects(:run).with("puppetlabs-apache", has_entries(expected_options)).once
-=======
-      Puppet::ModuleTool::Applications::Uninstaller.expects(:run).with("puppetlabs-apache", expected_options).once
->>>>>>> 680f9a5c
+      Puppet::ModuleTool::Applications::Uninstaller.expects(:run).with("puppetlabs-apache", has_entries(expected_options)).once
       subject.uninstall("puppetlabs-apache", options)
     end
 
@@ -67,11 +55,7 @@
         :environment => 'production',
         :force => true,
       }
-<<<<<<< HEAD
-      Puppet::Module::Tool::Applications::Uninstaller.expects(:run).with("puppetlabs-apache", has_entries(expected_options)).once
-=======
-      Puppet::ModuleTool::Applications::Uninstaller.expects(:run).with("puppetlabs-apache", expected_options).once
->>>>>>> 680f9a5c
+      Puppet::ModuleTool::Applications::Uninstaller.expects(:run).with("puppetlabs-apache", has_entries(expected_options)).once
       subject.uninstall("puppetlabs-apache", options)
     end
   end
