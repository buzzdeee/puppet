# encoding: UTF-8

require 'spec_helper'
require 'puppet/face'
require 'puppet/module_tool'
require 'puppet_spec/modules'

describe "puppet module list" do
  include PuppetSpec::Files

  around do |example|
    dir = tmpdir("deep_path")

    FileUtils.mkdir_p(@modpath1 = File.join(dir, "modpath1"))
    FileUtils.mkdir_p(@modpath2 = File.join(dir, "modpath2"))
    FileUtils.mkdir_p(@modpath3 = File.join(dir, "modpath3"))

    env = Puppet::Node::Environment.create(:env, [@modpath1, @modpath2], '')
    Puppet.override(:current_environment => env) do
      example.run
    end
  end

  it "should return an empty list per dir in path if there are no modules" do
    Puppet::Face[:module, :current].list[:modules_by_path].should == {
      @modpath1 => [],
      @modpath2 => []
    }
  end

  it "should include modules separated by the environment's modulepath" do
    foomod1 = PuppetSpec::Modules.create('foo', @modpath1)
    barmod1 = PuppetSpec::Modules.create('bar', @modpath1)
    foomod2 = PuppetSpec::Modules.create('foo', @modpath2)

<<<<<<< HEAD
    usedenv = Puppet::Node::Environment.create(:useme, [@modpath1, @modpath2, @modpath3], '')
=======
    usedenv = Puppet::Node::Environment.create(:useme, [@modpath1, @modpath2])
>>>>>>> 2df482dc

    Puppet.override(:environments => Puppet::Environments::Static.new(usedenv)) do
      Puppet::Face[:module, :current].list(:environment => 'useme')[:modules_by_path].should == {
        @modpath1 => [
          Puppet::Module.new('bar', barmod1.path, usedenv),
          Puppet::Module.new('foo', foomod1.path, usedenv)
        ],
        @modpath2 => [Puppet::Module.new('foo', foomod2.path, usedenv)],
        @modpath3 => [],
      }
    end
  end

  it "should use the specified environment" do
    foomod = PuppetSpec::Modules.create('foo', @modpath1)
    barmod = PuppetSpec::Modules.create('bar', @modpath1)

<<<<<<< HEAD
    usedenv = Puppet::Node::Environment.create(:useme, [@modpath1, @modpath2, @modpath3], '')
=======
    usedenv = Puppet::Node::Environment.create(:useme, [@modpath1, @modpath2])
>>>>>>> 2df482dc

    Puppet.override(:environments => Puppet::Environments::Static.new(usedenv)) do
      Puppet::Face[:module, :current].list(:environment => 'useme')[:modules_by_path].should == {
        @modpath1 => [
          Puppet::Module.new('bar', barmod.path, usedenv),
          Puppet::Module.new('foo', foomod.path, usedenv)
        ],
        @modpath2 => [],
        @modpath3 => [],
      }
    end
  end

  it "should use the specified modulepath" do
    foomod = PuppetSpec::Modules.create('foo', @modpath1)
    barmod = PuppetSpec::Modules.create('bar', @modpath2)

    modules = Puppet::Face[:module, :current].list(:modulepath => "#{@modpath1}#{File::PATH_SEPARATOR}#{@modpath2}")[:modules_by_path]

    expect(modules[@modpath1].first.name).to eq('foo')
    expect(modules[@modpath1].first.path).to eq(foomod.path)
    expect(modules[@modpath1].first.environment.modulepath).to eq([@modpath1, @modpath2])

    expect(modules[@modpath2].first.name).to eq('bar')
    expect(modules[@modpath2].first.path).to eq(barmod.path)
    expect(modules[@modpath2].first.environment.modulepath).to eq([@modpath1, @modpath2])
  end

  it "prefers a given modulepath over the modulepath from the given environment" do
    foomod = PuppetSpec::Modules.create('foo', @modpath1)
    barmod = PuppetSpec::Modules.create('bar', @modpath2)
<<<<<<< HEAD
    env = Puppet::Node::Environment.create(:myenv, ['/tmp/notused'], '')
=======
    env = Puppet::Node::Environment.create(:myenv, ['/tmp/notused'])
    Puppet[:modulepath] = ""
>>>>>>> 2df482dc

    modules = Puppet::Face[:module, :current].list(:environment => 'myenv', :modulepath => "#{@modpath1}#{File::PATH_SEPARATOR}#{@modpath2}")[:modules_by_path]

    expect(modules[@modpath1].first.name).to eq('foo')
    expect(modules[@modpath1].first.path).to eq(foomod.path)
    expect(modules[@modpath1].first.environment.modulepath).to eq([@modpath1, @modpath2])
    expect(modules[@modpath1].first.environment.name).to_not eq(:myenv)

    expect(modules[@modpath2].first.name).to eq('bar')
    expect(modules[@modpath2].first.path).to eq(barmod.path)
    expect(modules[@modpath2].first.environment.modulepath).to eq([@modpath1, @modpath2])
    expect(modules[@modpath2].first.environment.name).to_not eq(:myenv)
  end

  describe "inline documentation" do
    subject { Puppet::Face[:module, :current].get_action(:list) }

    its(:summary)     { should =~ /list.*module/im }
    its(:description) { should =~ /list.*module/im }
    its(:returns)     { should =~ /hash of paths to module objects/i }
    its(:examples)    { should_not be_empty }
  end

  describe "when rendering to console" do
    let(:face) { Puppet::Face[:module, :current] }
    let(:action) { face.get_action(:list) }

    def console_output(options={})
      result = face.list(options)
      action.when_rendering(:console).call(result, options)
    end

    it "should explicitly state when a modulepath is empty" do
      empty_modpath = tmpdir('empty')

      expected = <<-HEREDOC.gsub('        ', '')
        #{empty_modpath} (no modules installed)
      HEREDOC

      console_output(:modulepath => empty_modpath).should == expected
    end

    it "should print both modules with and without metadata" do
      modpath = tmpdir('modpath')

      PuppetSpec::Modules.create('nometadata', modpath)
      PuppetSpec::Modules.create('metadata', modpath, :metadata => {:author => 'metaman'})

      env = Puppet::Node::Environment.create(:environ, [modpath], '')
      Puppet.override(:current_environment => env) do
        expected = <<-HEREDOC.gsub('          ', '')
          #{modpath}
          ├── metaman-metadata (\e[0;36mv9.9.9\e[0m)
          └── nometadata (\e[0;36m???\e[0m)
        HEREDOC

        console_output.should == expected
      end
    end

    it "should print the modulepaths in the order they are in the modulepath setting" do
      path1 = tmpdir('b')
      path2 = tmpdir('c')
      path3 = tmpdir('a')

      env = Puppet::Node::Environment.create(:environ, [path1, path2, path3], '')
      Puppet.override(:current_environment => env) do
        expected = <<-HEREDOC.gsub('          ', '')
          #{path1} (no modules installed)
          #{path2} (no modules installed)
          #{path3} (no modules installed)
        HEREDOC

        console_output.should == expected
      end
    end

    it "should print dependencies as a tree" do
      PuppetSpec::Modules.create('dependable', @modpath1, :metadata => { :version => '0.0.5'})
      PuppetSpec::Modules.create(
        'other_mod',
        @modpath1,
        :metadata => {
          :version => '1.0.0',
          :dependencies => [{
            "version_requirement" => ">= 0.0.5",
            "name"                => "puppetlabs/dependable"
          }]
        }
      )

      expected = <<-HEREDOC.gsub('        ', '')
        #{@modpath1}
        └─┬ puppetlabs-other_mod (\e[0;36mv1.0.0\e[0m)
          └── puppetlabs-dependable (\e[0;36mv0.0.5\e[0m)
        #{@modpath2} (no modules installed)
      HEREDOC

      console_output(:tree => true).should == expected
    end

    it "should print both modules with and without metadata as a tree" do
      PuppetSpec::Modules.create('nometadata', @modpath1)
      PuppetSpec::Modules.create('metadata', @modpath1, :metadata => {:author => 'metaman'})

      expected = <<-HEREDOC.gsub('        ', '')
        #{@modpath1}
        ├── metaman-metadata (\e[0;36mv9.9.9\e[0m)
        └── nometadata (\e[0;36m???\e[0m)
        #{@modpath2} (no modules installed)
      HEREDOC

      console_output.should == expected
    end

    it "should warn about missing dependencies" do
      PuppetSpec::Modules.create('depender', @modpath1, :metadata => {
        :version => '1.0.0',
        :dependencies => [{
          "version_requirement" => ">= 0.0.5",
          "name"                => "puppetlabs/dependable"
        }]
      })

      warning_expectations = [
        regexp_matches(/Missing dependency 'puppetlabs-dependable'/),
        regexp_matches(/'puppetlabs-depender' \(v1\.0\.0\) requires 'puppetlabs-dependable' \(>= 0\.0\.5\)/)
      ]

      Puppet.expects(:warning).with(all_of(*warning_expectations))

      console_output(:tree => true)
    end

    it "should warn about out of range dependencies" do
      PuppetSpec::Modules.create('dependable', @modpath1, :metadata => { :version => '0.0.1'})
      PuppetSpec::Modules.create('depender', @modpath1, :metadata => {
        :version => '1.0.0',
        :dependencies => [{
          "version_requirement" => ">= 0.0.5",
          "name"                => "puppetlabs/dependable"
        }]
      })

      warning_expectations = [
        regexp_matches(/Module 'puppetlabs-dependable' \(v0\.0\.1\) fails to meet some dependencies/),
        regexp_matches(/'puppetlabs-depender' \(v1\.0\.0\) requires 'puppetlabs-dependable' \(>= 0\.0\.5\)/)
      ]

      Puppet.expects(:warning).with(all_of(*warning_expectations))

      console_output(:tree => true)
    end
  end
end<|MERGE_RESOLUTION|>--- conflicted
+++ resolved
@@ -15,7 +15,7 @@
     FileUtils.mkdir_p(@modpath2 = File.join(dir, "modpath2"))
     FileUtils.mkdir_p(@modpath3 = File.join(dir, "modpath3"))
 
-    env = Puppet::Node::Environment.create(:env, [@modpath1, @modpath2], '')
+    env = Puppet::Node::Environment.create(:env, [@modpath1, @modpath2])
     Puppet.override(:current_environment => env) do
       example.run
     end
@@ -33,11 +33,7 @@
     barmod1 = PuppetSpec::Modules.create('bar', @modpath1)
     foomod2 = PuppetSpec::Modules.create('foo', @modpath2)
 
-<<<<<<< HEAD
-    usedenv = Puppet::Node::Environment.create(:useme, [@modpath1, @modpath2, @modpath3], '')
-=======
-    usedenv = Puppet::Node::Environment.create(:useme, [@modpath1, @modpath2])
->>>>>>> 2df482dc
+    usedenv = Puppet::Node::Environment.create(:useme, [@modpath1, @modpath2, @modpath3])
 
     Puppet.override(:environments => Puppet::Environments::Static.new(usedenv)) do
       Puppet::Face[:module, :current].list(:environment => 'useme')[:modules_by_path].should == {
@@ -55,11 +51,7 @@
     foomod = PuppetSpec::Modules.create('foo', @modpath1)
     barmod = PuppetSpec::Modules.create('bar', @modpath1)
 
-<<<<<<< HEAD
-    usedenv = Puppet::Node::Environment.create(:useme, [@modpath1, @modpath2, @modpath3], '')
-=======
-    usedenv = Puppet::Node::Environment.create(:useme, [@modpath1, @modpath2])
->>>>>>> 2df482dc
+    usedenv = Puppet::Node::Environment.create(:useme, [@modpath1, @modpath2, @modpath3])
 
     Puppet.override(:environments => Puppet::Environments::Static.new(usedenv)) do
       Puppet::Face[:module, :current].list(:environment => 'useme')[:modules_by_path].should == {
@@ -91,12 +83,7 @@
   it "prefers a given modulepath over the modulepath from the given environment" do
     foomod = PuppetSpec::Modules.create('foo', @modpath1)
     barmod = PuppetSpec::Modules.create('bar', @modpath2)
-<<<<<<< HEAD
-    env = Puppet::Node::Environment.create(:myenv, ['/tmp/notused'], '')
-=======
     env = Puppet::Node::Environment.create(:myenv, ['/tmp/notused'])
-    Puppet[:modulepath] = ""
->>>>>>> 2df482dc
 
     modules = Puppet::Face[:module, :current].list(:environment => 'myenv', :modulepath => "#{@modpath1}#{File::PATH_SEPARATOR}#{@modpath2}")[:modules_by_path]
 
@@ -145,7 +132,7 @@
       PuppetSpec::Modules.create('nometadata', modpath)
       PuppetSpec::Modules.create('metadata', modpath, :metadata => {:author => 'metaman'})
 
-      env = Puppet::Node::Environment.create(:environ, [modpath], '')
+      env = Puppet::Node::Environment.create(:environ, [modpath])
       Puppet.override(:current_environment => env) do
         expected = <<-HEREDOC.gsub('          ', '')
           #{modpath}
@@ -162,7 +149,7 @@
       path2 = tmpdir('c')
       path3 = tmpdir('a')
 
-      env = Puppet::Node::Environment.create(:environ, [path1, path2, path3], '')
+      env = Puppet::Node::Environment.create(:environ, [path1, path2, path3])
       Puppet.override(:current_environment => env) do
         expected = <<-HEREDOC.gsub('          ', '')
           #{path1} (no modules installed)
