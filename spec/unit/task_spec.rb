--- conflicted
+++ resolved
@@ -22,14 +22,10 @@
   end
 
   it "constructs tasks as expected when every task has a metadata file with the same name (besides extension)" do
-<<<<<<< HEAD
     task_files = %w{task1.json task1 task2.json task2.exe task3.json task3.sh}.map { |bn| "#{tasks_path}/#{bn}" }
-    Dir.expects(:glob).with(tasks_glob).returns(task_files)
-=======
-    expect(Dir).to receive(:glob).with(tasks_glob).and_return(%w{task1.json task1 task2.json task2.exe task3.json task3.sh})
->>>>>>> c4b0f889
-    tasks = Puppet::Module::Task.tasks_in_module(mymod)
-    Puppet::Module::Task.any_instance.stubs(:metadata).returns({})
+    expect(Dir).to receive(:glob).with(tasks_glob).and_return(task_files)
+    tasks = Puppet::Module::Task.tasks_in_module(mymod)
+    allow_any_instance_of(Puppet::Module::Task).to receive(:metadata).and_return({})
 
     expect(tasks.count).to eq(3)
     expect(tasks.map{|t| t.name}).to eq(%w{mymod::task1 mymod::task2 mymod::task3})
@@ -54,13 +50,9 @@
   end
 
   it "constructs tasks as expected when some tasks don't have a metadata file" do
-<<<<<<< HEAD
     task_files = %w{task1 task2.exe task3.json task3.sh}.map { |bn| "#{tasks_path}/#{bn}" }
-    Dir.expects(:glob).with(tasks_glob).returns(task_files)
-    Puppet::Module::Task.any_instance.stubs(:metadata).returns({})
-=======
-    expect(Dir).to receive(:glob).with(tasks_glob).and_return(%w{task1 task2.exe task3.json task3.sh})
->>>>>>> c4b0f889
+    expect(Dir).to receive(:glob).with(tasks_glob).and_return(task_files)
+    allow_any_instance_of(Puppet::Module::Task).to receive(:metadata).and_return({})
     tasks = Puppet::Module::Task.tasks_in_module(mymod)
 
     expect(tasks.count).to eq(3)
@@ -71,12 +63,11 @@
                                           ["#{tasks_path}/task3.sh"]])
   end
 
-<<<<<<< HEAD
   it "constructs a task as expected when a task has implementations" do
     task_files = %w{task1.elf task1.sh task1.json}.map { |bn| "#{tasks_path}/#{bn}" }
-    Dir.expects(:glob).with(tasks_glob).returns(task_files)
-    tasks = Puppet::Module::Task.tasks_in_module(mymod)
-    Puppet::Module::Task.any_instance.stubs(:metadata).returns({'implementations' => [{"name" => "task1.sh"}]})
+    expect(Dir).to receive(:glob).with(tasks_glob).and_return(task_files)
+    tasks = Puppet::Module::Task.tasks_in_module(mymod)
+    allow_any_instance_of(Puppet::Module::Task).to receive(:metadata).and_return({'implementations' => [{"name" => "task1.sh"}]})
 
     expect(tasks.count).to eq(1)
     expect(tasks.map{|t| t.name}).to eq(%w{mymod::task1})
@@ -86,10 +77,10 @@
 
   it "constructs a task as expected when task metadata declares additional files" do
     task_files = %w{task1.sh task1.json}.map { |bn| "#{tasks_path}/#{bn}" }
-    Dir.expects(:glob).with(tasks_glob).returns(task_files)
-    Puppet::Module::Task.expects(:find_extra_files).returns([{'name' => 'mymod/lib/file0.elf', 'path' => "/path/to/file0.elf"}])
-    tasks = Puppet::Module::Task.tasks_in_module(mymod)
-    Puppet::Module::Task.any_instance.stubs(:metadata).returns({'files' => ["mymod/lib/file0.elf"]})
+    expect(Dir).to receive(:glob).with(tasks_glob).and_return(task_files)
+    expect(Puppet::Module::Task).to receive(:find_extra_files).and_return([{'name' => 'mymod/lib/file0.elf', 'path' => "/path/to/file0.elf"}])
+    tasks = Puppet::Module::Task.tasks_in_module(mymod)
+    allow_any_instance_of(Puppet::Module::Task).to receive(:metadata).and_return({'files' => ["mymod/lib/file0.elf"]})
 
     expect(tasks.count).to eq(1)
     expect(tasks.map{|t| t.name}).to eq(%w{mymod::task1})
@@ -99,10 +90,10 @@
 
   it "constructs a task as expected when a task implementation declares additional files" do
     task_files = %w{task1.sh task1.json}.map { |bn| "#{tasks_path}/#{bn}" }
-    Dir.expects(:glob).with(tasks_glob).returns(task_files)
-    Puppet::Module::Task.expects(:find_extra_files).returns([{'name' => 'mymod/lib/file0.elf', 'path' => "/path/to/file0.elf"}])
-    tasks = Puppet::Module::Task.tasks_in_module(mymod)
-    Puppet::Module::Task.any_instance.stubs(:metadata).returns({'implementations' => [{"name" => "task1.sh", "files" => ["mymod/lib/file0.elf"]}]})
+    expect(Dir).to receive(:glob).with(tasks_glob).and_return(task_files)
+    expect(Puppet::Module::Task).to receive(:find_extra_files).and_return([{'name' => 'mymod/lib/file0.elf', 'path' => "/path/to/file0.elf"}])
+    tasks = Puppet::Module::Task.tasks_in_module(mymod)
+    allow_any_instance_of(Puppet::Module::Task).to receive(:metadata).and_return({'implementations' => [{"name" => "task1.sh", "files" => ["mymod/lib/file0.elf"]}]})
 
     expect(tasks.count).to eq(1)
     expect(tasks.map{|t| t.name}).to eq(%w{mymod::task1})
@@ -112,13 +103,13 @@
 
   it "constructs a task as expected when task metadata and a task implementation both declare additional files" do
     task_files = %w{task1.sh task1.json}.map { |bn| "#{tasks_path}/#{bn}" }
-    Dir.expects(:glob).with(tasks_glob).returns(task_files)
-    Puppet::Module::Task.expects(:find_extra_files).returns([
+    expect(Dir).to receive(:glob).with(tasks_glob).and_return(task_files)
+    expect(Puppet::Module::Task).to receive(:find_extra_files).and_return([
       {'name' => 'mymod/lib/file0.elf', 'path' => "/path/to/file0.elf"},
       {'name' => 'yourmod/files/file1.txt', 'path' => "/other/path/to/file1.txt"}
     ])
     tasks = Puppet::Module::Task.tasks_in_module(mymod)
-    Puppet::Module::Task.any_instance.stubs(:metadata).returns({'implementations' => [{"name" => "task1.sh", "files" => ["mymod/lib/file0.elf"]}]})
+    allow_any_instance_of(Puppet::Module::Task).to receive(:metadata).and_return({'implementations' => [{"name" => "task1.sh", "files" => ["mymod/lib/file0.elf"]}]})
 
     expect(tasks.count).to eq(1)
     expect(tasks.map{|t| t.name}).to eq(%w{mymod::task1})
@@ -132,14 +123,14 @@
 
   it "constructs a task as expected when a task has files" do
     og_files = %w{task1.sh task1.json}.map { |bn| "#{tasks_path}/#{bn}" }
-    Dir.expects(:glob).with(tasks_glob).returns(og_files)
-    File.expects(:exist?).with(any_parameters).returns(true).at_least(1)
-
-    Puppet::Module.expects(:find).with(othermod.name, "production").returns(othermod).at_least(1)
+    expect(Dir).to receive(:glob).with(tasks_glob).and_return(og_files)
+    expect(File).to receive(:exist?).with(any_args).and_return(true).at_least(:once)
+
+    expect(Puppet::Module).to receive(:find).with(othermod.name, "production").and_return(othermod).at_least(:once)
     short_files = %w{other_task.sh other_task.json task_2.sh}.map { |bn| "#{othermod.name}/tasks/#{bn}" }
     long_files = %w{other_task.sh other_task.json task_2.sh}.map { |bn| "#{other_tasks_path}/#{bn}" }
     tasks = Puppet::Module::Task.tasks_in_module(mymod)
-    Puppet::Module::Task.any_instance.stubs(:metadata).returns({'files' => short_files})
+    allow_any_instance_of(Puppet::Module::Task).to receive(:metadata).and_return({'files' => short_files})
 
     expect(tasks.count).to eq(1)
     expect(tasks.map{|t| t.files.map{ |f| f["path"] } }).to eq([["#{tasks_path}/task1.sh"] + long_files])
@@ -147,16 +138,12 @@
 
   it "fails to load a task if its metadata specifies a non-existent file" do
     og_files = %w{task1.sh task1.json}.map { |bn| "#{tasks_path}/#{bn}" }
-    Dir.stubs(:glob).with(tasks_glob).returns(og_files)
-    File.stubs(:exist?).with(any_parameters).returns(true)
-
-    Puppet::Module.expects(:find).with(othermod.name, "production").returns(nil).at_least(1)
-=======
-  it "constructs tasks as expected when a task has multiple executable files" do
-    expect(Dir).to receive(:glob).with(tasks_glob).and_return(%w{task1.elf task1.exe task1.json task2.ps1 task2.sh})
->>>>>>> c4b0f889
-    tasks = Puppet::Module::Task.tasks_in_module(mymod)
-    Puppet::Module::Task.any_instance.stubs(:metadata).returns({'files' => ["#{othermod.name}/files/test"]})
+    allow(Dir).to receive(:glob).with(tasks_glob).and_return(og_files)
+    allow(File).to receive(:exist?).with(any_args).and_return(true)
+
+    expect(Puppet::Module).to receive(:find).with(othermod.name, "production").and_return(nil).at_least(:once)
+    tasks = Puppet::Module::Task.tasks_in_module(mymod)
+    allow_any_instance_of(Puppet::Module::Task).to receive(:metadata).and_return({'files' => ["#{othermod.name}/files/test"]})
 
     expect { tasks.first.files }.to raise_error(Puppet::Module::Task::InvalidMetadata, /Could not find module #{othermod.name} containing task file test/)
   end
@@ -192,8 +179,8 @@
   describe :metadata do
     it "loads metadata for a task" do
       metadata  = {'desciption': 'some info'}
-      Dir.expects(:glob).with(tasks_glob).returns(%w{task1.exe task1.json})
-      Puppet::Module::Task.stubs(:read_metadata).returns(metadata)
+      expect(Dir).to receive(:glob).with(tasks_glob).and_return(%w{task1.exe task1.json})
+      allow(Puppet::Module::Task).to receive(:read_metadata).and_return(metadata)
 
       tasks = Puppet::Module::Task.tasks_in_module(mymod)
 
@@ -202,7 +189,7 @@
     end
 
     it 'returns nil for metadata if no file is present' do
-      Dir.expects(:glob).with(tasks_glob).returns(%w{task1.exe})
+      expect(Dir).to receive(:glob).with(tasks_glob).and_return(%w{task1.exe})
       tasks = Puppet::Module::Task.tasks_in_module(mymod)
 
       expect(tasks.count).to eq(1)
@@ -225,7 +212,7 @@
 
   describe :validate do
     it "validates when there is no metadata" do
-      Dir.expects(:glob).with(tasks_glob).returns(%w{task1.exe})
+      expect(Dir).to receive(:glob).with(tasks_glob).and_return(%w{task1.exe})
 
       tasks = Puppet::Module::Task.tasks_in_module(mymod)
 
@@ -236,8 +223,8 @@
     it "validates when an implementation isn't used" do
       metadata  = {'desciption' => 'some info',
         'implementations' => [ {"name" => "task1.exe"}, ] }
-      Dir.expects(:glob).with(tasks_glob).returns(%w{task1.exe task1.sh task1.json})
-      Puppet::Module::Task.stubs(:read_metadata).returns(metadata)
+      expect(Dir).to receive(:glob).with(tasks_glob).and_return(%w{task1.exe task1.sh task1.json})
+      allow(Puppet::Module::Task).to receive(:read_metadata).and_return(metadata)
 
       tasks = Puppet::Module::Task.tasks_in_module(mymod)
 
@@ -248,8 +235,8 @@
     it "validates when an implementation is another task" do
       metadata  = {'desciption' => 'some info',
                    'implementations' => [ {"name" => "task2.sh"}, ] }
-      Dir.expects(:glob).with(tasks_glob).returns(%w{task1.exe task2.sh task1.json})
-      Puppet::Module::Task.stubs(:read_metadata).returns(metadata)
+      expect(Dir).to receive(:glob).with(tasks_glob).and_return(%w{task1.exe task2.sh task1.json})
+      allow(Puppet::Module::Task).to receive(:read_metadata).and_return(metadata)
 
       tasks = Puppet::Module::Task.tasks_in_module(mymod)
 
@@ -258,9 +245,9 @@
     end
 
     it "fails validation when there is no metadata and multiple task files" do
-      Dir.expects(:glob).with(tasks_glob).returns(%w{task1.elf task1.exe task1.json task2.ps1 task2.sh})
-      tasks = Puppet::Module::Task.tasks_in_module(mymod)
-      Puppet::Module::Task.any_instance.stubs(:metadata).returns({})
+      expect(Dir).to receive(:glob).with(tasks_glob).and_return(%w{task1.elf task1.exe task1.json task2.ps1 task2.sh})
+      tasks = Puppet::Module::Task.tasks_in_module(mymod)
+      allow_any_instance_of(Puppet::Module::Task).to receive(:metadata).and_return({})
 
       tasks.each do |task|
         expect {task.validate}.to raise_error(Puppet::Module::Task::InvalidTask)
@@ -268,9 +255,9 @@
     end
 
     it "fails validation when an implementation references a non-existant file" do
-      Dir.expects(:glob).with(tasks_glob).returns(%w{task1.elf task1.exe task1.json})
-      tasks = Puppet::Module::Task.tasks_in_module(mymod)
-      Puppet::Module::Task.any_instance.stubs(:metadata).returns({'implementations' => [ { 'name' => 'task1.sh' } ] })
+      expect(Dir).to receive(:glob).with(tasks_glob).and_return(%w{task1.elf task1.exe task1.json})
+      tasks = Puppet::Module::Task.tasks_in_module(mymod)
+      allow_any_instance_of(Puppet::Module::Task).to receive(:metadata).and_return({'implementations' => [ { 'name' => 'task1.sh' } ] })
 
       tasks.each do |task|
         expect {task.validate}.to raise_error(Puppet::Module::Task::InvalidTask)
@@ -278,25 +265,25 @@
     end
 
     it 'fails validation when there is metadata but no executable' do
-      Dir.expects(:glob).with(tasks_glob).returns(%w{task1.json task2.sh})
-      tasks = Puppet::Module::Task.tasks_in_module(mymod)
-      Puppet::Module::Task.any_instance.stubs(:metadata).returns({})
+      expect(Dir).to receive(:glob).with(tasks_glob).and_return(%w{task1.json task2.sh})
+      tasks = Puppet::Module::Task.tasks_in_module(mymod)
+      allow_any_instance_of(Puppet::Module::Task).to receive(:metadata).and_return({})
 
       expect { tasks.find { |t| t.name == 'mymod::task1' }.validate }.to raise_error(Puppet::Module::Task::InvalidTask)
     end
 
     it 'fails validation when the implementations are not an array' do
-      Dir.expects(:glob).with(tasks_glob).returns(%w{task1.json task2.sh})
-      tasks = Puppet::Module::Task.tasks_in_module(mymod)
-      Puppet::Module::Task.any_instance.stubs(:metadata).returns({"implemenations" => {}})
+      expect(Dir).to receive(:glob).with(tasks_glob).and_return(%w{task1.json task2.sh})
+      tasks = Puppet::Module::Task.tasks_in_module(mymod)
+      allow_any_instance_of(Puppet::Module::Task).to receive(:metadata).and_return({"implemenations" => {}})
 
       expect { tasks.find { |t| t.name == 'mymod::task1' }.validate }.to raise_error(Puppet::Module::Task::InvalidTask)
     end
 
     it 'fails validation when the implementation is json' do
-      Dir.expects(:glob).with(tasks_glob).returns(%w{task1.json task1.sh})
-      tasks = Puppet::Module::Task.tasks_in_module(mymod)
-      Puppet::Module::Task.any_instance.stubs(:metadata).returns({'implementations' => [ { 'name' => 'task1.json' } ] })
+      expect(Dir).to receive(:glob).with(tasks_glob).and_return(%w{task1.json task1.sh})
+      tasks = Puppet::Module::Task.tasks_in_module(mymod)
+      allow_any_instance_of(Puppet::Module::Task).to receive(:metadata).and_return({'implementations' => [ { 'name' => 'task1.json' } ] })
 
       expect { tasks.find { |t| t.name == 'mymod::task1' }.validate }.to raise_error(Puppet::Module::Task::InvalidTask)
     end
