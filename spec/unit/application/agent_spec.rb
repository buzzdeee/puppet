--- conflicted
+++ resolved
@@ -269,13 +269,8 @@
     end
 
     it "should print puppet config if asked to in Puppet config" do
-<<<<<<< HEAD
       Puppet[:configprint] = "plugindest"
-      Puppet.settings.expects(:print_configs).returns true
-=======
-      Puppet[:configprint] = "pluginsync"
       expect(Puppet.settings).to receive(:print_configs).and_return(true)
->>>>>>> c4b0f889
       expect { execute_agent }.to exit_with 0
     end
 
@@ -293,21 +288,9 @@
       @puppetd.setup
     end
 
-<<<<<<< HEAD
     it "should setup an agent in fingerprint mode" do
       @puppetd.options[:fingerprint] = true
-      @puppetd.expects(:setup_agent).never
-=======
-    it "should install a remote ca location" do
-      expect(Puppet::SSL::Host).to receive(:ca_location=).with(:remote)
-
-      @puppetd.setup
-    end
-
-    it "should install a none ca location in fingerprint mode" do
-      @puppetd.options[:fingerprint] = true
-      expect(Puppet::SSL::Host).to receive(:ca_location=).with(:none)
->>>>>>> c4b0f889
+      expect(@puppetd).not_to receive(:setup_agent)
 
       @puppetd.setup
     end
@@ -412,13 +395,9 @@
     end
 
     it "should daemonize if needed" do
-<<<<<<< HEAD
-      Puppet::Util::Platform.stubs(:windows?).returns false
-=======
-      allow(Puppet.features).to receive(:microsoft_windows?).and_return(false)
->>>>>>> c4b0f889
+      allow(Puppet::Util::Platform).to receive(:windows?).and_return(false)
       Puppet[:daemonize] = true
-      Signal.stubs(:trap)
+      allow(Signal).to receive(:trap)
 
       expect(@daemon).to receive(:daemonize)
 
