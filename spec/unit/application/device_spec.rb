--- conflicted
+++ resolved
@@ -19,7 +19,7 @@
     allow(Puppet::Node::Facts.indirection).to receive(:terminus_class=)
   end
 
-  let(:state_machine) { stub(ensure_client_certificate: nil) }
+  let(:state_machine) { double('state machine', ensure_client_certificate: nil) }
 
   it "should operate in agent run_mode" do
     expect(@device.class.run_mode.name).to eq(:agent)
@@ -75,44 +75,28 @@
 
     it "should set waitforcert to 0 with --onetime and if --waitforcert wasn't given" do
       Puppet[:onetime] = true
-<<<<<<< HEAD
-      Puppet::SSL::StateMachine.expects(:new).with(has_entry(waitforcert: 0)).returns(state_machine)
-
-=======
-      expect_any_instance_of(Puppet::SSL::Host).to receive(:wait_for_cert).with(0)
->>>>>>> a779a890
+      expect(Puppet::SSL::StateMachine).to receive(:new).with(hash_including(waitforcert: 0)).and_return(state_machine)
+
       @device.setup_host('device.example.com')
     end
 
     it "should use supplied waitforcert when --onetime is specified" do
       Puppet[:onetime] = true
       @device.handle_waitforcert(60)
-<<<<<<< HEAD
-      Puppet::SSL::StateMachine.expects(:new).with(has_entry(waitforcert: 60)).returns(state_machine)
-
-=======
-      expect_any_instance_of(Puppet::SSL::Host).to receive(:wait_for_cert).with(60)
->>>>>>> a779a890
+      expect(Puppet::SSL::StateMachine).to receive(:new).with(hash_including(waitforcert: 60)).and_return(state_machine)
+
       @device.setup_host('device.example.com')
     end
 
     it "should use a default value for waitforcert when --onetime and --waitforcert are not specified" do
-<<<<<<< HEAD
-      Puppet::SSL::StateMachine.expects(:new).with(has_entry(waitforcert: 120)).returns(state_machine)
-
-=======
-      expect_any_instance_of(Puppet::SSL::Host).to receive(:wait_for_cert).with(120)
->>>>>>> a779a890
+      expect(Puppet::SSL::StateMachine).to receive(:new).with(hash_including(waitforcert: 120)).and_return(state_machine)
+
       @device.setup_host('device.example.com')
     end
 
     it "should use the waitforcert setting when checking for a signed certificate" do
       Puppet[:waitforcert] = 10
-<<<<<<< HEAD
-      Puppet::SSL::StateMachine.expects(:new).with(has_entry(waitforcert: 10)).returns(state_machine)
-=======
-      expect_any_instance_of(Puppet::SSL::Host).to receive(:wait_for_cert).with(10)
->>>>>>> a779a890
+      expect(Puppet::SSL::StateMachine).to receive(:new).with(hash_including(waitforcert: 10)).and_return(state_machine)
       @device.setup_host('device.example.com')
     end
 
@@ -171,21 +155,11 @@
     before :each do
       allow(@device.options).to receive(:[])
       Puppet[:libdir] = "/dev/null/lib"
-<<<<<<< HEAD
-      Puppet::Transaction::Report.indirection.stubs(:terminus_class=)
-      Puppet::Resource::Catalog.indirection.stubs(:terminus_class=)
-      Puppet::Resource::Catalog.indirection.stubs(:cache_class=)
-      Puppet::Node::Facts.indirection.stubs(:terminus_class=)
-      Puppet.stubs(:settraps)
-=======
       allow(Puppet::Transaction::Report.indirection).to receive(:terminus_class=)
       allow(Puppet::Resource::Catalog.indirection).to receive(:terminus_class=)
       allow(Puppet::Resource::Catalog.indirection).to receive(:cache_class=)
       allow(Puppet::Node::Facts.indirection).to receive(:terminus_class=)
-      @host = double('host')
-      allow(Puppet::SSL::Host).to receive(:new).and_return(@host)
       allow(Puppet).to receive(:settraps)
->>>>>>> a779a890
     end
 
     it "should call setup_logs" do
@@ -291,31 +265,15 @@
   end
 
   describe "when initializing each devices SSL" do
-<<<<<<< HEAD
     it "should create a new ssl host" do
-      Puppet::SSL::StateMachine.expects(:new).with(has_entry(certname: 'device.example.com')).returns(state_machine)
-
-=======
-    before(:each) do
-      @host = double('host')
-      allow(@host).to receive(:wait_for_cert)
-      allow(Puppet::SSL::Host).to receive(:new).and_return(@host)
-    end
-
-    it "should create a new ssl host" do
-      expect(Puppet::SSL::Host).to receive(:new).and_return(@host)
->>>>>>> a779a890
+      expect(Puppet::SSL::StateMachine).to receive(:new).with(hash_including(certname: 'device.example.com')).and_return(state_machine)
+
       @device.setup_host('device.example.com')
     end
 
     it "should wait for a certificate" do
-<<<<<<< HEAD
-      @device.options.stubs(:[]).with(:waitforcert).returns(123)
-      Puppet::SSL::StateMachine.expects(:new).with(has_entry(waitforcert: 123)).returns(state_machine)
-=======
       allow(@device.options).to receive(:[]).with(:waitforcert).and_return(123)
-      expect(@host).to receive(:wait_for_cert).with(123)
->>>>>>> a779a890
+      expect(Puppet::SSL::StateMachine).to receive(:new).with(hash_including(waitforcert: 123)).and_return(state_machine)
 
       @device.setup_host('device.example.com')
     end
@@ -621,40 +579,6 @@
           expect(found_devices).to eq(all_devices)
         end
       end
-<<<<<<< HEAD
-=======
-
-      it "should cleanup the certname setting after the run" do
-        all_devices = Set.new(@device_hash.keys)
-        found_devices = Set.new()
-
-        # a block to use in a few places later to validate the updated settings
-        p = Proc.new do |my_setting, my_value|
-          expect(all_devices).to include(my_value)
-          found_devices.add(my_value)
-        end
-
-        allow(Puppet).to receive(:[]=)
-        all_devices.size.times do
-          ## one occurrence of set / run / set("certname") for each device
-          expect(Puppet).to receive(:[]=, &p).with(:certname, anything).ordered
-          expect(@configurer).to receive(:run).ordered
-          expect(Puppet).to receive(:[]=).with(:certname, "certname").ordered
-        end
-
-
-        expect { @device.main }.to exit_with 1
-
-        # make sure that we were called with each of the defined devices
-        expect(found_devices).to eq(all_devices)
-      end
-
-      it "should expire all cached attributes" do
-        expect(Puppet::SSL::Host).to receive(:reset).twice
-
-        expect { @device.main }.to exit_with 1
-      end
->>>>>>> a779a890
     end
   end
 end