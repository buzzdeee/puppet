#! /usr/bin/env ruby

require 'spec_helper'

describe Puppet::Util::SUIDManager do
  let :user do
    Puppet::Type.type(:user).new(:name => 'name', :uid => 42, :gid => 42)
  end

  let :xids do
    Hash.new {|h,k| 0}
  end

  before :each do
    Puppet::Util::SUIDManager.stubs(:convert_xid).returns(42)
    pwent = stub('pwent', :name => 'fred', :uid => 42, :gid => 42)
    Etc.stubs(:getpwuid).with(42).returns(pwent)

    [:euid, :egid, :uid, :gid, :groups].each do |id|
      Process.stubs("#{id}=").with {|value| xids[id] = value }
    end
  end

  describe "#initgroups" do
    it "should use the primary group of the user as the 'basegid'" do
      Process.expects(:initgroups).with('fred', 42)
      described_class.initgroups(42)
    end
  end

  describe "#uid" do
    it "should allow setting euid/egid" do
      Puppet::Util::SUIDManager.egid = user[:gid]
      Puppet::Util::SUIDManager.euid = user[:uid]

      expect(xids[:egid]).to eq(user[:gid])
      expect(xids[:euid]).to eq(user[:uid])
    end
  end

  describe "#asuser" do
    it "should not get or set euid/egid when not root" do
      Puppet::Util::Platform.stubs(:windows?).returns false
      Process.stubs(:uid).returns(1)

      Process.stubs(:egid).returns(51)
      Process.stubs(:euid).returns(50)

      Puppet::Util::SUIDManager.asuser(user[:uid], user[:gid]) {}

      expect(xids).to be_empty
    end

    context "when root and not windows" do
      before :each do
        Process.stubs(:uid).returns(0)
        Puppet::Util::Platform.stubs(:windows?).returns false
      end

      it "should set euid/egid" do
        Process.stubs(:egid).returns(51).then.returns(51).then.returns(user[:gid])
        Process.stubs(:euid).returns(50).then.returns(50).then.returns(user[:uid])

        Puppet::Util::SUIDManager.stubs(:convert_xid).with(:gid, 51).returns(51)
        Puppet::Util::SUIDManager.stubs(:convert_xid).with(:uid, 50).returns(50)
        Puppet::Util::SUIDManager.stubs(:initgroups).returns([])

        yielded = false
        Puppet::Util::SUIDManager.asuser(user[:uid], user[:gid]) do
          expect(xids[:egid]).to eq(user[:gid])
          expect(xids[:euid]).to eq(user[:uid])
          yielded = true
        end

        expect(xids[:egid]).to eq(51)
        expect(xids[:euid]).to eq(50)

        # It's possible asuser could simply not yield, so the assertions in the
        # block wouldn't fail. So verify those actually got checked.
        expect(yielded).to be_truthy
      end

      it "should just yield if user and group are nil" do
        yielded = false
        Puppet::Util::SUIDManager.asuser(nil, nil) { yielded = true }
        expect(yielded).to be_truthy
        expect(xids).to eq({})
      end

      it "should just change group if only group is given" do
        yielded = false
        Puppet::Util::SUIDManager.asuser(nil, 42) { yielded = true }
        expect(yielded).to be_truthy
        expect(xids).to eq({ :egid => 42 })
      end

      it "should change gid to the primary group of uid by default" do
        Process.stubs(:initgroups)

        yielded = false
        Puppet::Util::SUIDManager.asuser(42) { yielded = true }
        expect(yielded).to be_truthy
        expect(xids).to eq({ :euid => 42, :egid => 42 })
      end

      it "should change both uid and gid if given" do
        # I don't like the sequence, but it is the only way to assert on the
        # internal behaviour in a reliable fashion, given we need multiple
        # sequenced calls to the same methods. --daniel 2012-02-05
        horror = sequence('of user and group changes')
        Puppet::Util::SUIDManager.expects(:change_group).with(43, false).in_sequence(horror)
        Puppet::Util::SUIDManager.expects(:change_user).with(42, false).in_sequence(horror)
        Puppet::Util::SUIDManager.expects(:change_group).
          with(Puppet::Util::SUIDManager.egid, false).in_sequence(horror)
        Puppet::Util::SUIDManager.expects(:change_user).
          with(Puppet::Util::SUIDManager.euid, false).in_sequence(horror)

        yielded = false
        Puppet::Util::SUIDManager.asuser(42, 43) { yielded = true }
        expect(yielded).to be_truthy
      end
    end

<<<<<<< HEAD
    it "should not get or set euid/egid on Windows" do
      Puppet::Util::Platform.stubs(:windows?).returns false

=======
    it "should not get or set euid/egid on Windows", if: Puppet::Util::Platform.windows? do
>>>>>>> a5f2b345
      Puppet::Util::SUIDManager.asuser(user[:uid], user[:gid]) {}

      expect(xids).to be_empty
    end
  end

  describe "#change_group" do
    describe "when changing permanently" do
      it "should change_privilege" do
        Process::GID.expects(:change_privilege).with do |gid|
          Process.gid = gid
          Process.egid = gid
        end

        Puppet::Util::SUIDManager.change_group(42, true)

        expect(xids[:egid]).to eq(42)
        expect(xids[:gid]).to eq(42)
      end

      it "should not change_privilege when gid already matches" do
        Process::GID.expects(:change_privilege).with do |gid|
          Process.gid = 42
          Process.egid = 42
        end

        Puppet::Util::SUIDManager.change_group(42, true)

        expect(xids[:egid]).to eq(42)
        expect(xids[:gid]).to eq(42)
      end
    end

    describe "when changing temporarily" do
      it "should change only egid" do
        Puppet::Util::SUIDManager.change_group(42, false)

        expect(xids[:egid]).to eq(42)
        expect(xids[:gid]).to eq(0)
      end
    end
  end

  describe "#change_user" do
    describe "when changing permanently" do
      it "should change_privilege" do
        Process::UID.expects(:change_privilege).with do |uid|
          Process.uid = uid
          Process.euid = uid
        end

        Puppet::Util::SUIDManager.expects(:initgroups).with(42)

        Puppet::Util::SUIDManager.change_user(42, true)

        expect(xids[:euid]).to eq(42)
        expect(xids[:uid]).to eq(42)
      end
      it "should not change_privilege when uid already matches" do
        Process::UID.expects(:change_privilege).with do |uid|
          Process.uid = 42
          Process.euid = 42
        end

        Puppet::Util::SUIDManager.expects(:initgroups).with(42)

        Puppet::Util::SUIDManager.change_user(42, true)

        expect(xids[:euid]).to eq(42)
        expect(xids[:uid]).to eq(42)
      end
    end

    describe "when changing temporarily" do
      it "should change only euid and groups" do
        Puppet::Util::SUIDManager.stubs(:initgroups).returns([])
        Puppet::Util::SUIDManager.change_user(42, false)

        expect(xids[:euid]).to eq(42)
        expect(xids[:uid]).to eq(0)
      end

      it "should set euid before groups if changing to root" do
        Process.stubs(:euid).returns 50

        when_not_root = sequence 'when_not_root'

        Process.expects(:euid=).in_sequence(when_not_root)
        Puppet::Util::SUIDManager.expects(:initgroups).in_sequence(when_not_root)

        Puppet::Util::SUIDManager.change_user(0, false)
      end

      it "should set groups before euid if changing from root" do
        Process.stubs(:euid).returns 0

        when_root = sequence 'when_root'

        Puppet::Util::SUIDManager.expects(:initgroups).in_sequence(when_root)
        Process.expects(:euid=).in_sequence(when_root)

        Puppet::Util::SUIDManager.change_user(50, false)
      end
    end
  end

  describe "#root?" do
    describe "on POSIX systems" do
      before :each do
        Puppet.features.stubs(:posix?).returns(true)
        Puppet::Util::Platform.stubs(:windows?).returns false
      end

      it "should be root if uid is 0" do
        Process.stubs(:uid).returns(0)

        expect(Puppet::Util::SUIDManager).to be_root
      end

      it "should not be root if uid is not 0" do
        Process.stubs(:uid).returns(1)

        expect(Puppet::Util::SUIDManager).not_to be_root
      end
    end

    describe "on Microsoft Windows", :if => Puppet::Util::Platform.windows? do
      it "should be root if user is privileged" do
        Puppet::Util::Windows::User.stubs(:admin?).returns true

        expect(Puppet::Util::SUIDManager).to be_root
      end

      it "should not be root if user is not privileged" do
        Puppet::Util::Windows::User.stubs(:admin?).returns false

        expect(Puppet::Util::SUIDManager).not_to be_root
      end
    end
  end
end

describe 'Puppet::Util::SUIDManager#groups=' do
  subject do
    Puppet::Util::SUIDManager
  end


  it "(#3419) should rescue Errno::EINVAL on OS X" do
    Process.expects(:groups=).raises(Errno::EINVAL, 'blew up')
    subject.expects(:osx_maj_ver).returns('10.7').twice
    subject.groups = ['list', 'of', 'groups']
  end

  it "(#3419) should fail if an Errno::EINVAL is raised NOT on OS X" do
    Process.expects(:groups=).raises(Errno::EINVAL, 'blew up')
    subject.expects(:osx_maj_ver).returns(false)
    expect { subject.groups = ['list', 'of', 'groups'] }.to raise_error(Errno::EINVAL)
  end
end<|MERGE_RESOLUTION|>--- conflicted
+++ resolved
@@ -121,13 +121,7 @@
       end
     end
 
-<<<<<<< HEAD
-    it "should not get or set euid/egid on Windows" do
-      Puppet::Util::Platform.stubs(:windows?).returns false
-
-=======
     it "should not get or set euid/egid on Windows", if: Puppet::Util::Platform.windows? do
->>>>>>> a5f2b345
       Puppet::Util::SUIDManager.asuser(user[:uid], user[:gid]) {}
 
       expect(xids).to be_empty
