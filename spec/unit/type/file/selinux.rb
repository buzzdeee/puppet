#!/usr/bin/env ruby

Dir.chdir(File.dirname(__FILE__)) { (s = lambda { |f| File.exist?(f) ? require(f) : Dir.chdir("..") { s.call(f) } }).call("spec/spec_helper.rb") }


[:seluser, :selrole, :seltype, :selrange].each do |param|
    property = Puppet::Type.type(:file).attrclass(param)
    describe property do
        before do
            @resource = mock 'resource'
            @resource.stubs(:[]).with(:path).returns "/my/file"
            @sel = property.new :resource => @resource
        end

        it "retrieve on #{param} should return :absent if the file isn't statable" do
            @resource.expects(:stat).returns nil
            @sel.retrieve.should == :absent
        end

        it "should retrieve nil for #{param} if there is no SELinux support" do
            stat = stub 'stat', :ftype => "foo"
            @resource.expects(:stat).returns stat
            @sel.expects(:get_selinux_current_context).with("/my/file").returns nil
            @sel.retrieve.should be_nil
        end

        it "should retrieve #{param} if a SELinux context is found with a range" do
            stat = stub 'stat', :ftype => "foo"
            @resource.expects(:stat).returns stat
            @sel.expects(:get_selinux_current_context).with("/my/file").returns "user_u:role_r:type_t:s0"
            expectedresult = case param
                when :seluser then "user_u"
                when :selrole then "role_r"
                when :seltype then "type_t"
                when :selrange then "s0"
            end
            @sel.retrieve.should == expectedresult
        end

        it "should retrieve #{param} if a SELinux context is found without a range" do
            stat = stub 'stat', :ftype => "foo"
            @resource.expects(:stat).returns stat
            @sel.expects(:get_selinux_current_context).with("/my/file").returns "user_u:role_r:type_t"
            expectedresult = case param
                when :seluser then "user_u"
                when :selrole then "role_r"
                when :seltype then "type_t"
                when :selrange then nil
            end
            @sel.retrieve.should == expectedresult
        end

        it "should handle no default gracefully" do
            @sel.expects(:get_selinux_default_context).with("/my/file").returns nil
            @sel.default.must be_nil
        end

        it "should be able to detect matchpathcon defaults" do
            @sel.stubs(:debug)
            @sel.expects(:get_selinux_default_context).with("/my/file").returns "user_u:role_r:type_t:s0"
            expectedresult = case param
                when :seluser then "user_u"
                when :selrole then "role_r"
                when :seltype then "type_t"
                when :selrange then "s0"
            end
            @sel.default.must == expectedresult
        end

        it "should be able to set a new context" do
            stat = stub 'stat', :ftype => "foo"
            @sel.should = %w{newone}
            @sel.expects(:set_selinux_context).with("/my/file", ["newone"], param)
            @sel.sync
        end
<<<<<<< HEAD
=======

        it "should do nothing for insync? if no SELinux support" do
            @sel.should = %{newcontext}
            @sel.expects(:selinux_support?).returns false
            @sel.insync?("oldcontext").should == true
        end

        after do
            Puppet::Type.type(:file).clear
        end
>>>>>>> 6b0c1b91
    end
end
<|MERGE_RESOLUTION|>--- conflicted
+++ resolved
@@ -73,18 +73,11 @@
             @sel.expects(:set_selinux_context).with("/my/file", ["newone"], param)
             @sel.sync
         end
-<<<<<<< HEAD
-=======
 
         it "should do nothing for insync? if no SELinux support" do
             @sel.should = %{newcontext}
             @sel.expects(:selinux_support?).returns false
             @sel.insync?("oldcontext").should == true
         end
-
-        after do
-            Puppet::Type.type(:file).clear
-        end
->>>>>>> 6b0c1b91
     end
 end
