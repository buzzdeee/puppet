# frozen_string_literal: true
# The Lexer is responsible for turning source text into tokens.
# This version is a performance enhanced lexer (in comparison to the 3.x and earlier "future parser" lexer.
#
# Old returns tokens [:KEY, value, { locator = }
# Could return [[token], locator]
# or Token.new([token], locator) with the same API x[0] = token_symbol, x[1] = self, x[:key] = (:value, :file, :line, :pos) etc

require 'strscan'
require_relative '../../../puppet/pops/parser/lexer_support'
require_relative '../../../puppet/pops/parser/heredoc_support'
require_relative '../../../puppet/pops/parser/interpolation_support'
require_relative '../../../puppet/pops/parser/epp_support'
require_relative '../../../puppet/pops/parser/slurp_support'

module Puppet::Pops
module Parser
class Lexer2
  include LexerSupport
  include HeredocSupport
  include InterpolationSupport
  include SlurpSupport
  include EppSupport

  # ALl tokens have three slots, the token name (a Symbol), the token text (String), and a token text length.
  # All operator and punctuation tokens reuse singleton arrays Tokens that require unique values create
  # a unique array per token.
  #
  # PEFORMANCE NOTES:
  # This construct reduces the amount of object that needs to be created for operators and punctuation.
  # The length is pre-calculated for all singleton tokens. The length is used both to signal the length of
  # the token, and to advance the scanner position (without having to advance it with a scan(regexp)).
  #
  TOKEN_LBRACK       = [:LBRACK,       '[',   1].freeze
  TOKEN_LISTSTART    = [:LISTSTART,    '[',   1].freeze
  TOKEN_RBRACK       = [:RBRACK,       ']',   1].freeze
  TOKEN_LBRACE       = [:LBRACE,       '{',   1].freeze
  TOKEN_RBRACE       = [:RBRACE,       '}',   1].freeze
  TOKEN_SELBRACE     = [:SELBRACE,     '{',   1].freeze
  TOKEN_LPAREN       = [:LPAREN,       '(',   1].freeze
  TOKEN_WSLPAREN     = [:WSLPAREN,     '(',   1].freeze
  TOKEN_RPAREN       = [:RPAREN,       ')',   1].freeze

  TOKEN_EQUALS       = [:EQUALS,       '=',   1].freeze
  TOKEN_APPENDS      = [:APPENDS,      '+=',  2].freeze
  TOKEN_DELETES      = [:DELETES,      '-=',  2].freeze

  TOKEN_ISEQUAL      = [:ISEQUAL,      '==',  2].freeze
  TOKEN_NOTEQUAL     = [:NOTEQUAL,     '!=',  2].freeze
  TOKEN_MATCH        = [:MATCH,        '=~',  2].freeze
  TOKEN_NOMATCH      = [:NOMATCH,      '!~',  2].freeze
  TOKEN_GREATEREQUAL = [:GREATEREQUAL, '>=',  2].freeze
  TOKEN_GREATERTHAN  = [:GREATERTHAN,  '>',   1].freeze
  TOKEN_LESSEQUAL    = [:LESSEQUAL,    '<=',  2].freeze
  TOKEN_LESSTHAN     = [:LESSTHAN,     '<',   1].freeze

  TOKEN_FARROW       = [:FARROW,       '=>',  2].freeze
  TOKEN_PARROW       = [:PARROW,       '+>',  2].freeze

  TOKEN_LSHIFT       = [:LSHIFT,       '<<',  2].freeze
  TOKEN_LLCOLLECT    = [:LLCOLLECT,    '<<|', 3].freeze
  TOKEN_LCOLLECT     = [:LCOLLECT,     '<|',  2].freeze

  TOKEN_RSHIFT       = [:RSHIFT,       '>>',  2].freeze
  TOKEN_RRCOLLECT    = [:RRCOLLECT,    '|>>', 3].freeze
  TOKEN_RCOLLECT     = [:RCOLLECT,     '|>',  2].freeze

  TOKEN_PLUS         = [:PLUS,         '+',   1].freeze
  TOKEN_MINUS        = [:MINUS,        '-',   1].freeze
  TOKEN_DIV          = [:DIV,          '/',   1].freeze
  TOKEN_TIMES        = [:TIMES,        '*',   1].freeze
  TOKEN_MODULO       = [:MODULO,       '%',   1].freeze

  TOKEN_NOT          = [:NOT,          '!',   1].freeze
  TOKEN_DOT          = [:DOT,          '.',   1].freeze
  TOKEN_PIPE         = [:PIPE,         '|',   1].freeze
  TOKEN_AT           = [:AT ,          '@',   1].freeze
  TOKEN_ATAT         = [:ATAT ,        '@@',  2].freeze
  TOKEN_COLON        = [:COLON,        ':',   1].freeze
  TOKEN_COMMA        = [:COMMA,        ',',   1].freeze
  TOKEN_SEMIC        = [:SEMIC,        ';',   1].freeze
  TOKEN_QMARK        = [:QMARK,        '?',   1].freeze
  TOKEN_TILDE        = [:TILDE,        '~',   1].freeze # lexed but not an operator in Puppet

  TOKEN_REGEXP       = [:REGEXP,       nil,   0].freeze

  TOKEN_IN_EDGE      = [:IN_EDGE,      '->',  2].freeze
  TOKEN_IN_EDGE_SUB  = [:IN_EDGE_SUB,  '~>',  2].freeze
  TOKEN_OUT_EDGE     = [:OUT_EDGE,     '<-',  2].freeze
  TOKEN_OUT_EDGE_SUB = [:OUT_EDGE_SUB, '<~',  2].freeze

  # Tokens that are always unique to what has been lexed
  TOKEN_STRING         = [:STRING,      nil,  0].freeze
  TOKEN_WORD           = [:WORD,        nil,  0].freeze
  TOKEN_DQPRE          = [:DQPRE,       nil,  0].freeze
  TOKEN_DQMID          = [:DQPRE,       nil,  0].freeze
  TOKEN_DQPOS          = [:DQPRE,       nil,  0].freeze
  TOKEN_NUMBER         = [:NUMBER,      nil,  0].freeze
  TOKEN_VARIABLE       = [:VARIABLE,    nil,  1].freeze
  TOKEN_VARIABLE_EMPTY = [:VARIABLE,    '',   1].freeze

  # HEREDOC has syntax as an argument.
  TOKEN_HEREDOC        = [:HEREDOC,     nil,  0].freeze

  # EPP_START is currently a marker token, may later get syntax
  TOKEN_EPPSTART    = [:EPP_START,      nil,  0].freeze
  TOKEN_EPPEND      = [:EPP_END,       '%>',  2].freeze
  TOKEN_EPPEND_TRIM = [:EPP_END_TRIM, '-%>',  3].freeze

  # This is used for unrecognized tokens, will always be a single character. This particular instance
  # is not used, but is kept here for documentation purposes.
  TOKEN_OTHER = [:OTHER, nil, 0]

  # Keywords are all singleton tokens with pre calculated lengths.
  # Booleans are pre-calculated (rather than evaluating the strings "false" "true" repeatedly.
  #
  KEYWORDS = {
<<<<<<< HEAD
    'case'     => [:CASE,     'case',     4],
    'class'    => [:CLASS,    'class',    5],
    'default'  => [:DEFAULT,  'default',  7],
    'define'   => [:DEFINE,   'define',   6],
    'if'       => [:IF,       'if',       2],
    'elsif'    => [:ELSIF,    'elsif',    5],
    'else'     => [:ELSE,     'else',     4],
    'inherits' => [:INHERITS, 'inherits', 8],
    'node'     => [:NODE,     'node',     4],
    'and'      => [:AND,      'and',      3],
    'or'       => [:OR,       'or',       2],
    'undef'    => [:UNDEF,    'undef',    5],
    'false'    => [:BOOLEAN,  false,      5],
    'true'     => [:BOOLEAN,  true,       4],
    'in'       => [:IN,       'in',       2],
    'unless'   => [:UNLESS,   'unless',   6],
    'function' => [:FUNCTION, 'function', 8],
    'type'     => [:TYPE,     'type',     4],
    'attr'     => [:ATTR,     'attr',     4],
    'private'  => [:PRIVATE,  'private',  7],
=======
    'case'        => [:CASE,        'case',         4],
    'class'       => [:CLASS,       'class',        5],
    'default'     => [:DEFAULT,     'default',      7],
    'define'      => [:DEFINE,      'define',       6],
    'if'          => [:IF,          'if',           2],
    'elsif'       => [:ELSIF,       'elsif',        5],
    'else'        => [:ELSE,        'else',         4],
    'inherits'    => [:INHERITS,    'inherits',     8],
    'node'        => [:NODE,        'node',         4],
    'and'         => [:AND,         'and',          3],
    'or'          => [:OR,          'or',           2],
    'undef'       => [:UNDEF,       'undef',        5],
    'false'       => [:BOOLEAN,     false,          5],
    'true'        => [:BOOLEAN,     true,           4],
    'in'          => [:IN,          'in',           2],
    'unless'      => [:UNLESS,      'unless',       6],
    'function'    => [:FUNCTION,    'function',     8],
    'type'        => [:TYPE,        'type',         4],
    'attr'        => [:ATTR,        'attr',         4],
    'private'     => [:PRIVATE,     'private',      7],
    'application' => [:APPLICATION, 'application', 11],
    'consumes'    => [:CONSUMES,    'consumes',     8],
    'produces'    => [:PRODUCES,    'produces',     8],
    'site'        => [:SITE,        'site',         4],
>>>>>>> 356fc0c7
  }

  KEYWORDS.each {|k,v| v[1].freeze; v.freeze }
  KEYWORDS.freeze

  # Reverse lookup of keyword name to string
  KEYWORD_NAMES = {}
  KEYWORDS.each {|k, v| KEYWORD_NAMES[v[0]] = k }
  KEYWORD_NAMES.freeze

  PATTERN_WS        = %r{[[:blank:]\r]+}
  PATTERN_NON_WS    = %r{\w+\b?}

  # The single line comment includes the line ending.
  PATTERN_COMMENT   = %r{#.*\r?}
  PATTERN_MLCOMMENT = %r{/\*(.*?)\*/}m

  PATTERN_REGEX     = %r{/[^/]*/}
  PATTERN_REGEX_END = %r{/}
  PATTERN_REGEX_A   = %r{\A/} # for replacement to ""
  PATTERN_REGEX_Z   = %r{/\Z} # for replacement to ""
  PATTERN_REGEX_ESC = %r{\\/} # for replacement to "/"

  # The 3x patterns:
  # PATTERN_CLASSREF       = %r{((::){0,1}[A-Z][-\w]*)+}
  # PATTERN_NAME           = %r{((::)?[a-z0-9][-\w]*)(::[a-z0-9][-\w]*)*}

  # The NAME and CLASSREF in 4x are strict. Each segment must start with
  # a letter a-z and may not contain dashes (\w includes letters, digits and _).
  #
  PATTERN_CLASSREF       = %r{((::){0,1}[A-Z][\w]*)+}
  PATTERN_NAME           = %r{^((::)?[a-z][\w]*)(::[a-z][\w]*)*$}

  PATTERN_BARE_WORD     = %r{((?:::){0,1}(?:[a-z_](?:[\w-]*[\w])?))+}

  PATTERN_DOLLAR_VAR     = %r{\$(::)?(\w+::)*\w+}
  PATTERN_NUMBER         = %r{\b(?:0[xX][0-9A-Fa-f]+|0?\d+(?:\.\d+)?(?:[eE]-?\d+)?)\b}

  # PERFORMANCE NOTE:
  # Comparison against a frozen string is faster (than unfrozen).
  #
  STRING_BSLASH_SLASH = '\/'.freeze

  attr_reader :locator

  def initialize()
    @selector = {
      '.' =>  lambda { emit(TOKEN_DOT, @scanner.pos) },
      ',' => lambda {  emit(TOKEN_COMMA, @scanner.pos) },
      '[' => lambda do
        before = @scanner.pos
        # Must check the preceding character to see if it is whitespace.
        # The fastest thing to do is to simply byteslice to get the string ending at the offset before
        # and then check what the last character is. (This is the same as  what an locator.char_offset needs
        # to compute, but with less overhead of trying to find out the global offset from a local offset in the
        # case when this is sublocated in a heredoc).
        if before == 0 || @scanner.string.byteslice(0, before)[-1] =~ /[[:blank:]\r\n]+/
          emit(TOKEN_LISTSTART, before)
        else
          emit(TOKEN_LBRACK, before)
        end
      end,
      ']' => lambda { emit(TOKEN_RBRACK, @scanner.pos) },
      '(' => lambda do
        before = @scanner.pos
        # If first on a line, or only whitespace between start of line and '('
        # then the token is special to avoid being taken as start of a call.
        line_start = @lexing_context[:line_lexical_start]
        if before == line_start || @scanner.string.byteslice(line_start, before - line_start) =~ /\A[[:blank:]\r]+\Z/
          emit(TOKEN_WSLPAREN, before)
        else
          emit(TOKEN_LPAREN, before)
        end
      end,
      ')' => lambda { emit(TOKEN_RPAREN, @scanner.pos) },
      ';' => lambda { emit(TOKEN_SEMIC, @scanner.pos) },
      '?' => lambda { emit(TOKEN_QMARK, @scanner.pos) },
      '*' => lambda { emit(TOKEN_TIMES, @scanner.pos) },
      '%' => lambda do
        scn = @scanner
        before = scn.pos
        la = scn.peek(2)
        if la[1] == '>' && @lexing_context[:epp_mode]
          scn.pos += 2
          if @lexing_context[:epp_mode] == :expr
            enqueue_completed(TOKEN_EPPEND, before)
          end
          @lexing_context[:epp_mode] = :text
          interpolate_epp
        else
          emit(TOKEN_MODULO, before)
        end
      end,
      '{' => lambda do
        # The lexer needs to help the parser since the technology used cannot deal with
        # lookahead of same token with different precedence. This is solved by making left brace
        # after ? into a separate token.
        #
        @lexing_context[:brace_count] += 1
        emit(if @lexing_context[:after] == :QMARK
               TOKEN_SELBRACE
             else
               TOKEN_LBRACE
             end, @scanner.pos)
      end,
      '}' => lambda do
        @lexing_context[:brace_count] -= 1
        emit(TOKEN_RBRACE, @scanner.pos)
      end,


      # TOKENS @, @@, @(
      '@' => lambda do
        scn = @scanner
        la = scn.peek(2)
        if la[1] == '@'
          emit(TOKEN_ATAT, scn.pos) # TODO; Check if this is good for the grammar
        elsif la[1] == '('
          heredoc
        else
          emit(TOKEN_AT, scn.pos)
        end
      end,

      # TOKENS |, |>, |>>
      '|' => lambda do
        scn = @scanner
        la = scn.peek(3)
        emit(la[1] == '>' ? (la[2] == '>' ? TOKEN_RRCOLLECT : TOKEN_RCOLLECT) : TOKEN_PIPE, scn.pos)
      end,

      # TOKENS =, =>, ==, =~
      '=' => lambda do
        scn = @scanner
        la = scn.peek(2)
        emit(case la[1]
             when '='
               TOKEN_ISEQUAL
             when '>'
               TOKEN_FARROW
             when '~'
               TOKEN_MATCH
             else
               TOKEN_EQUALS
             end, scn.pos)
      end,

      # TOKENS '+', '+=', and '+>'
      '+' => lambda do
        scn = @scanner
        la = scn.peek(2)
        emit(case la[1]
             when '='
               TOKEN_APPENDS
             when '>'
               TOKEN_PARROW
             else
               TOKEN_PLUS
             end, scn.pos)
      end,

      # TOKENS '-', '->', and epp '-%>' (end of interpolation with trim)
      '-' => lambda do
        scn = @scanner
        la = scn.peek(3)
        before = scn.pos
        if @lexing_context[:epp_mode] && la[1] == '%' && la[2] == '>'
          scn.pos += 3
          if @lexing_context[:epp_mode] == :expr
            enqueue_completed(TOKEN_EPPEND_TRIM, before)
          end
          interpolate_epp(:with_trim)
        else
          emit(case la[1]
               when '>'
                 TOKEN_IN_EDGE
               when '='
                 TOKEN_DELETES
               else
                 TOKEN_MINUS
               end, before)
        end
      end,

      # TOKENS !, !=, !~
      '!' => lambda do
        scn = @scanner
        la = scn.peek(2)
        emit(case la[1]
             when '='
               TOKEN_NOTEQUAL
             when '~'
               TOKEN_NOMATCH
             else
               TOKEN_NOT
             end, scn.pos)
      end,

      # TOKENS ~>, ~
      '~' => lambda do
        scn = @scanner
        la = scn.peek(2)
        emit(la[1] == '>' ? TOKEN_IN_EDGE_SUB : TOKEN_TILDE, scn.pos)
      end,

      '#' => lambda { @scanner.skip(PATTERN_COMMENT); nil },

      # TOKENS '/', '/*' and '/ regexp /'
      '/' => lambda do
        scn = @scanner
        la = scn.peek(2)
        if la[1] == '*'
          lex_error(Issues::UNCLOSED_MLCOMMENT) if scn.skip(PATTERN_MLCOMMENT).nil?
          nil
        else
          before = scn.pos
          # regexp position is a regexp, else a div
          value = scn.scan(PATTERN_REGEX) if regexp_acceptable?
          if value
            # Ensure an escaped / was not matched
            while escaped_end(value)
              more = scn.scan_until(PATTERN_REGEX_END)
              return emit(TOKEN_DIV, before) unless more
              value << more
            end
            regex = value.sub(PATTERN_REGEX_A, '').sub(PATTERN_REGEX_Z, '').gsub(PATTERN_REGEX_ESC, '/')
            emit_completed([:REGEX, Regexp.new(regex), scn.pos-before], before)
          else
            emit(TOKEN_DIV, before)
          end
        end
      end,

      # TOKENS <, <=, <|, <<|, <<, <-, <~
      '<' => lambda do
        scn = @scanner
        la = scn.peek(3)
        emit(case la[1]
             when '<'
               if la[2] == '|'
                 TOKEN_LLCOLLECT
               else
                 TOKEN_LSHIFT
               end
             when '='
               TOKEN_LESSEQUAL
             when '|'
               TOKEN_LCOLLECT
             when '-'
               TOKEN_OUT_EDGE
             when '~'
               TOKEN_OUT_EDGE_SUB
             else
               TOKEN_LESSTHAN
             end, scn.pos)
      end,

      # TOKENS >, >=, >>
      '>' => lambda do
        scn = @scanner
        la = scn.peek(2)
        emit(case la[1]
             when '>'
               TOKEN_RSHIFT
             when '='
               TOKEN_GREATEREQUAL
             else
               TOKEN_GREATERTHAN
             end, scn.pos)
      end,

      # TOKENS :, ::CLASSREF, ::NAME
      ':' => lambda do
        scn = @scanner
        la = scn.peek(3)
        before = scn.pos
        if la[1] == ':'
          # PERFORMANCE NOTE: This could potentially be speeded up by using a case/when listing all
          # upper case letters. Alternatively, the 'A', and 'Z' comparisons may be faster if they are
          # frozen.
          #
          la2 = la[2]
          if la2 >= 'A' && la2 <= 'Z'
            # CLASSREF or error
            value = scn.scan(PATTERN_CLASSREF)
            if value && scn.peek(2) != '::'
              after = scn.pos
              emit_completed([:CLASSREF, value.freeze, after-before], before)
            else
              # move to faulty position ('::<uc-letter>' was ok)
              scn.pos = scn.pos + 3
              lex_error(Issues::ILLEGAL_FULLY_QUALIFIED_CLASS_REFERENCE)
            end
          else
            value = scn.scan(PATTERN_BARE_WORD)
            if value
              if value =~ PATTERN_NAME
                emit_completed([:NAME, value.freeze, scn.pos - before], before)
              else
                emit_completed([:WORD, value.freeze, scn.pos - before], before)
              end
            else
              # move to faulty position ('::' was ok)
              scn.pos = scn.pos + 2
              lex_error(Issues::ILLEGAL_FULLY_QUALIFIED_NAME)
            end
          end
        else
          emit(TOKEN_COLON, before)
        end
      end,

      '$' => lambda do
        scn = @scanner
        before = scn.pos
        value = scn.scan(PATTERN_DOLLAR_VAR)
        if value
          emit_completed([:VARIABLE, value[1..-1].freeze, scn.pos - before], before)
        else
          # consume the $ and let higher layer complain about the error instead of getting a syntax error
          emit(TOKEN_VARIABLE_EMPTY, before)
        end
      end,

      '"' => lambda do
        # Recursive string interpolation, 'interpolate' either returns a STRING token, or
        # a DQPRE with the rest of the string's tokens placed in the @token_queue
        interpolate_dq
      end,

      "'" => lambda do
        scn = @scanner
        before = scn.pos
        emit_completed([:STRING, slurp_sqstring.freeze, scn.pos - before], before)
      end,

      "\n" => lambda do
        # If heredoc_cont is in effect there are heredoc text lines to skip over
        # otherwise just skip the newline.
        #
        ctx = @lexing_context
        if ctx[:newline_jump]
          @scanner.pos = ctx[:newline_jump]
          ctx[:newline_jump] = nil
        else
          @scanner.pos += 1
        end
        ctx[:line_lexical_start] = @scanner.pos
        nil
      end,
      '' => lambda { nil } # when the peek(1) returns empty
    }

    [ ' ', "\t", "\r" ].each { |c| @selector[c] = lambda { @scanner.skip(PATTERN_WS); nil } }

    [ '0', '1', '2', '3', '4', '5', '6', '7', '8', '9'].each do |c|
      @selector[c] = lambda do
        scn = @scanner
        before = scn.pos
        value = scn.scan(PATTERN_NUMBER)
        if value
          length = scn.pos - before
          assert_numeric(value, before)
          emit_completed([:NUMBER, value.freeze, length], before)
        else
          invalid_number = scn.scan_until(PATTERN_NON_WS)
          if before > 1
            after = scn.pos
            scn.pos = before - 1
            if scn.peek(1) == '.'
              # preceded by a dot. Is this a bad decimal number then?
              scn.pos = before - 2
              while scn.peek(1) =~ /^\d$/
                invalid_number = nil
                before = scn.pos
                break if before == 0
                scn.pos = scn.pos - 1
              end
            end
            scn.pos = before
            invalid_number = scn.peek(after - before) unless invalid_number
          end
          assert_numeric(invalid_number, before)
          scn.pos = before + 1
          lex_error(Issues::ILLEGAL_NUMBER, {:value => invalid_number})
        end
      end
    end
    ['a', 'b', 'c', 'd', 'e', 'f', 'g', 'h', 'i', 'j', 'k', 'l', 'm',
      'n', 'o', 'p', 'q', 'r', 's', 't', 'u', 'v', 'w', 'x', 'y', 'z', '_'].each do |c|
      @selector[c] = lambda do
        scn = @scanner
        before = scn.pos
        value = scn.scan(PATTERN_BARE_WORD)
        if value && value =~ PATTERN_NAME
          emit_completed(KEYWORDS[value] || @taskm_keywords[value] || [:NAME, value.freeze, scn.pos - before], before)
        elsif value
          emit_completed([:WORD, value.freeze, scn.pos - before], before)
        else
          # move to faulty position ([a-z_] was ok)
          scn.pos = scn.pos + 1
          fully_qualified = scn.match?(/::/)
          if fully_qualified
            lex_error(Issues::ILLEGAL_FULLY_QUALIFIED_NAME)
          else
            lex_error(Issues::ILLEGAL_NAME_OR_BARE_WORD)
          end
        end
      end
    end

    ['A', 'B', 'C', 'D', 'E', 'F', 'G', 'H', 'I', 'J', 'K', 'L', 'M',
      'N', 'O', 'P', 'Q', 'R', 'S', 'T', 'U', 'V', 'W', 'X', 'Y', 'Z'].each do |c|
      @selector[c] = lambda do
        scn = @scanner
        before = scn.pos
        value = @scanner.scan(PATTERN_CLASSREF)
        if value && @scanner.peek(2) != '::'
          emit_completed([:CLASSREF, value.freeze, scn.pos - before], before)
        else
          # move to faulty position ([A-Z] was ok)
          scn.pos = scn.pos + 1
          lex_error(Issues::ILLEGAL_CLASS_REFERENCE)
        end
      end
    end

    @selector.default = lambda do
      # In case of unicode spaces of various kinds that are captured by a regexp, but not by the
      # simpler case expression above (not worth handling those special cases with better performance).
      scn = @scanner
      if scn.skip(PATTERN_WS)
        nil
      else
        # "unrecognized char"
        emit([:OTHER, scn.peek(0), 1], scn.pos)
      end
    end
    @selector.each { |k,v| k.freeze }
    @selector.freeze
  end

  # Determine if last char of value is escaped by a backslash
  def escaped_end(value)
    escaped = false
    if value.end_with?(STRING_BSLASH_SLASH)
      value[1...-1].each_codepoint do |cp|
        if cp == 0x5c # backslash
          escaped = !escaped
        else
          escaped = false
        end
      end
    end
    escaped
  end

  # Clears the lexer state (it is not required to call this as it will be garbage collected
  # and the next lex call (lex_string, lex_file) will reset the internal state.
  #
  def clear()
    # not really needed, but if someone wants to ensure garbage is collected as early as possible
    @scanner = nil
    @locator = nil
    @lexing_context = nil
  end

  # Convenience method, and for compatibility with older lexer. Use the lex_string instead which allows
  # passing the path to use without first having to call file= (which reads the file if it exists).
  # (Bad form to use overloading of assignment operator for something that is not really an assignment. Also,
  # overloading of = does not allow passing more than one argument).
  #
  def string=(string)
    lex_string(string, nil)
  end

  def lex_string(string, path=nil)
    initvars
    assert_not_bom(string)
    @scanner = StringScanner.new(string)
    @locator = Locator.locator(string, path)
  end

  # Lexes an unquoted string.
  # @param string [String] the string to lex
  # @param locator [Locator] the locator to use (a default is used if nil is given)
  # @param escapes [Array<String>] array of character strings representing the escape sequences to transform
  # @param interpolate [Boolean] whether interpolation of expressions should be made or not.
  #
  def lex_unquoted_string(string, locator, escapes, interpolate)
    initvars
    assert_not_bom(string)
    @scanner = StringScanner.new(string)
    @locator = locator || Locator.locator(string, '')
    @lexing_context[:escapes] = escapes || UQ_ESCAPES
    @lexing_context[:uq_slurp_pattern] = interpolate ? (escapes.include?('$') ? SLURP_UQ_PATTERN : SLURP_UQNE_PATTERN) : SLURP_ALL_PATTERN
  end

  # Convenience method, and for compatibility with older lexer. Use the lex_file instead.
  # (Bad form to use overloading of assignment operator for something that is not really an assignment).
  #
  def file=(file)
    lex_file(file)
  end

  # TODO: This method should not be used, callers should get the locator since it is most likely required to
  # compute line, position etc given offsets.
  #
  def file
    @locator ? @locator.file : nil
  end

  # Initializes lexing of the content of the given file. An empty string is used if the file does not exist.
  #
  def lex_file(file)
    initvars
    contents = Puppet::FileSystem.exist?(file) ? Puppet::FileSystem.read(file, :mode => 'rb', :encoding => 'utf-8') : ''
    assert_not_bom(contents)
    @scanner = StringScanner.new(contents.freeze)
    @locator = Locator.locator(contents, file)
  end

  def initvars
    @token_queue = []
    # NOTE: additional keys are used; :escapes, :uq_slurp_pattern, :newline_jump, :epp_*
    @lexing_context = {
      :brace_count => 0,
      :after => nil,
      :line_lexical_start => 0
    }
    # Use of --tasks introduces the new keyword 'plan'
    @taskm_keywords = Puppet[:tasks] ? { 'plan' => [:PLAN, 'plan',  4], 'apply' => [:APPLY, 'apply', 5] }.freeze : EMPTY_HASH
  end

  # Scans all of the content and returns it in an array
  # Note that the terminating [false, false] token is included in the result.
  #
  def fullscan
    result = []
    scan {|token| result.push(token) }
    result
  end

  # A block must be passed to scan. It will be called with two arguments, a symbol for the token,
  # and an instance of LexerSupport::TokenValue
  # PERFORMANCE NOTE: The TokenValue is designed to reduce the amount of garbage / temporary data
  # and to only convert the lexer's internal tokens on demand. It is slightly more costly to create an
  # instance of a class defined in Ruby than an Array or Hash, but the gain is much bigger since transformation
  # logic is avoided for many of its members (most are never used (e.g. line/pos information which is only of
  # value in general for error messages, and for some expressions (which the lexer does not know about).
  #
  def scan
    # PERFORMANCE note: it is faster to access local variables than instance variables.
    # This makes a small but notable difference since instance member access is avoided for
    # every token in the lexed content.
    #
    scn   = @scanner
    lex_error_without_pos(Issues::NO_INPUT_TO_LEXER) unless scn

    ctx   = @lexing_context
    queue = @token_queue
    selector = @selector

    scn.skip(PATTERN_WS)

    # This is the lexer's main loop
    until queue.empty? && scn.eos? do
      token = queue.shift || selector[scn.peek(1)].call
      if token
        ctx[:after] = token[0]
        yield token
      end
    end

    # Signals end of input
    yield [false, false]
  end

  # This lexes one token at the current position of the scanner.
  # PERFORMANCE NOTE: Any change to this logic should be performance measured.
  #
  def lex_token
    @selector[@scanner.peek(1)].call
  end

  # Emits (produces) a token [:tokensymbol, TokenValue] and moves the scanner's position past the token
  #
  def emit(token, byte_offset)
    @scanner.pos = byte_offset + token[2]
    [token[0], TokenValue.new(token, byte_offset, @locator)]
  end

  # Emits the completed token on the form [:tokensymbol, TokenValue. This method does not alter
  # the scanner's position.
  #
  def emit_completed(token, byte_offset)
    [token[0], TokenValue.new(token, byte_offset, @locator)]
  end

  # Enqueues a completed token at the given offset
  def enqueue_completed(token, byte_offset)
    @token_queue << emit_completed(token, byte_offset)
  end

  # Allows subprocessors for heredoc etc to enqueue tokens that are tokenized by a different lexer instance
  #
  def enqueue(emitted_token)
    @token_queue << emitted_token
  end

  # Answers after which tokens it is acceptable to lex a regular expression.
  # PERFORMANCE NOTE:
  # It may be beneficial to turn this into a hash with default value of true for missing entries.
  # A case expression with literal values will however create a hash internally. Since a reference is
  # always needed to the hash, this access is almost as costly as a method call.
  #
  def regexp_acceptable?
    case @lexing_context[:after]

    # Ends of (potential) R-value generating expressions
    when :RPAREN, :RBRACK, :RRCOLLECT, :RCOLLECT
      false

    # End of (potential) R-value - but must be allowed because of case expressions
    # Called out here to not be mistaken for a bug.
    when :RBRACE
      true

    # Operands (that can be followed by DIV (even if illegal in grammar)
    when :NAME, :CLASSREF, :NUMBER, :STRING, :BOOLEAN, :DQPRE, :DQMID, :DQPOST, :HEREDOC, :REGEX, :VARIABLE, :WORD
      false

    else
      true
    end
  end

end
end
end<|MERGE_RESOLUTION|>--- conflicted
+++ resolved
@@ -115,7 +115,6 @@
   # Booleans are pre-calculated (rather than evaluating the strings "false" "true" repeatedly.
   #
   KEYWORDS = {
-<<<<<<< HEAD
     'case'     => [:CASE,     'case',     4],
     'class'    => [:CLASS,    'class',    5],
     'default'  => [:DEFAULT,  'default',  7],
@@ -136,32 +135,6 @@
     'type'     => [:TYPE,     'type',     4],
     'attr'     => [:ATTR,     'attr',     4],
     'private'  => [:PRIVATE,  'private',  7],
-=======
-    'case'        => [:CASE,        'case',         4],
-    'class'       => [:CLASS,       'class',        5],
-    'default'     => [:DEFAULT,     'default',      7],
-    'define'      => [:DEFINE,      'define',       6],
-    'if'          => [:IF,          'if',           2],
-    'elsif'       => [:ELSIF,       'elsif',        5],
-    'else'        => [:ELSE,        'else',         4],
-    'inherits'    => [:INHERITS,    'inherits',     8],
-    'node'        => [:NODE,        'node',         4],
-    'and'         => [:AND,         'and',          3],
-    'or'          => [:OR,          'or',           2],
-    'undef'       => [:UNDEF,       'undef',        5],
-    'false'       => [:BOOLEAN,     false,          5],
-    'true'        => [:BOOLEAN,     true,           4],
-    'in'          => [:IN,          'in',           2],
-    'unless'      => [:UNLESS,      'unless',       6],
-    'function'    => [:FUNCTION,    'function',     8],
-    'type'        => [:TYPE,        'type',         4],
-    'attr'        => [:ATTR,        'attr',         4],
-    'private'     => [:PRIVATE,     'private',      7],
-    'application' => [:APPLICATION, 'application', 11],
-    'consumes'    => [:CONSUMES,    'consumes',     8],
-    'produces'    => [:PRODUCES,    'produces',     8],
-    'site'        => [:SITE,        'site',         4],
->>>>>>> 356fc0c7
   }
 
   KEYWORDS.each {|k,v| v[1].freeze; v.freeze }
