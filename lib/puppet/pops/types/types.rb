--- conflicted
+++ resolved
@@ -376,7 +376,6 @@
         @values = values.sort.freeze
       end
 
-<<<<<<< HEAD
       # Returns Enumerator if no block is given, otherwise, calls the given
       # block with each of the strings for this enum
       def each
@@ -384,25 +383,6 @@
           values.each { |x| yield x }
         else
           values.to_enum
-=======
-    class PIntegerType < PNumericType
-      module ClassModule
-        # The integer type is enumerable when it defines a range
-        include Enumerable
-
-        # Returns Float.Infinity if one end of the range is unbound
-        def size
-          return INFINITY if from.nil? || to.nil?
-          1+(to-from).abs
-        end
-
-        # Returns the range as an array ordered so the smaller number is always first.
-        # The number may be Infinity or -Infinity.
-        def range
-          f = from || NEGATIVE_INFINITY
-          t = to || INFINITY
-          [f, t]
->>>>>>> 697bf9b3
         end
       end
 
@@ -418,7 +398,6 @@
 
       protected
 
-<<<<<<< HEAD
       # @api private
       def _assignable?(o)
         return true if self == o
@@ -434,14 +413,6 @@
             !o.values.empty? && o.values.all? { |s| svalues.any? {|e| e == s }}
           else
             false
-=======
-        # Returns Enumerator if no block is given
-        # Returns self if size is infinity (does not yield)
-        def each
-          return self.to_enum unless block_given?
-          return nil if from.nil? || to.nil?
-          from.upto(to) {|x| yield x }
->>>>>>> 697bf9b3
         end
       end
     end
@@ -452,15 +423,9 @@
       def initialize(from, to = Float::INFINITY)
         from = -Float::INFINITY if from.nil? || from == :default
         to = Float::INFINITY if to.nil? || to == :default
-
-        # Always create in right order
-        if from <= to
-          @from = from
-          @to = to
-        else
-          @to = from
-          @from = to
-        end
+        raise ArgumentError, "'from' must be less or equal to 'to'. Got (#{from}, #{to}" if from.is_a?(Numeric) && to.is_a?(Numeric) && from > to
+        @from = from
+        @to = to
       end
 
       # Returns the lower bound of the numeric range or `nil` if no lower bound is set.
@@ -765,7 +730,6 @@
         @patterns.hash
       end
 
-<<<<<<< HEAD
       def ==(o)
         self.class == o.class && (@patterns | o.patterns).size == @patterns.size
       end
@@ -794,16 +758,6 @@
           @patterns.empty?
         else
           false
-=======
-    class PCollectionType < PAnyType
-      module ClassModule
-        # Returns an array with from (min) size to (max) size
-        def size_range
-          return [0, INFINITY] if size_type.nil?
-          f = size_type.from || 0
-          t = size_type.to || INFINITY
-          [f, t]
->>>>>>> 697bf9b3
         end
       end
     end
