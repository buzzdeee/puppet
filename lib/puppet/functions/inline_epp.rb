# Evaluates an Embedded Puppet Template (EPP) string and returns the rendered text result as a String.
#
# EPP support the following tags:
#
# * `<%= puppet expression %>` - This tag renders the value of the expression it contains.
# * `<% puppet expression(s) %>` - This tag will execute the expression(s) it contains, but renders nothing.
# * `<%# comment %>` - The tag and its content renders nothing.
# * `<%%` or `%%>` - Renders a literal `<%` or `%>` respectively.
# * `<%-` - Same as `<%` but suppresses any leading whitespace.
# * `-%>` - Same as `%>` but suppresses any trailing whitespace on the same line (including line break).
# * `<%- |parameters| -%>` - When placed as the first tag declares the template's parameters.
#
# Inline EPP supports the following visibilities of variables in scope which depends on how EPP parameters
# are used - see further below:
#
# * Global scope (i.e. top + node scopes) - global scope is always visible
# * Global + Enclosing scope - if the EPP template does not declare parameters, and no arguments are given
# * Global + all given arguments - if the EPP template does not declare parameters, and arguments are given
# * Global + declared parameters - if the EPP declares parameters, given argument names must match
#
# EPP supports parameters by placing an optional parameter list as the very first element in the EPP. As an example,
# `<%- |$x, $y, $z='unicorn'| -%>` when placed first in the EPP text declares that the parameters `x` and `y` must be
# given as template arguments when calling `inline_epp`, and that `z` if not given as a template argument
# defaults to `'unicorn'`. Template parameters are available as variables, e.g.arguments `$x`, `$y` and `$z` in the example.
# Note that `<%-` must be used or any leading whitespace will be interpreted as text
#
# Arguments are passed to the template by calling `inline_epp` with a Hash as the last argument, where parameters
# are bound to values, e.g. `inline_epp('...', {'x'=>10, 'y'=>20})`. Excess arguments may be given
# (i.e. undeclared parameters) only if the EPP templates does not declare any parameters at all.
# Template parameters shadow variables in outer scopes.
#
# Note: An inline template is best stated using a single-quoted string, or a heredoc since a double-quoted string
# is subject to expression interpolation before the string is parsed as an EPP template. Here are examples
# (using heredoc to define the EPP text):
#
# @example Various Examples using `inline_epp`
#
#     # produces 'Hello local variable world!'
#     $x ='local variable'
#     inline_epptemplate(@(END:epp))
#     <%- |$x| -%>
#     Hello <%= $x %> world!
#     END
# 
#     # produces 'Hello given argument world!'
#     $x ='local variable world'
#     inline_epptemplate(@(END:epp), { x =>'given argument'})
#     <%- |$x| -%>
#     Hello <%= $x %> world!
#     END
#
#     # produces 'Hello given argument world!'
#     $x ='local variable world'
#     inline_epptemplate(@(END:epp), { x =>'given argument'})
#     <%- |$x| -%>
#     Hello <%= $x %>!
#     END
#
#     # results in error, missing value for y
#     $x ='local variable world'
#     inline_epptemplate(@(END:epp), { x =>'given argument'})
#     <%- |$x, $y| -%>
#     Hello <%= $x %>!
#     END
#
#     # Produces 'Hello given argument planet'
#     $x ='local variable world'
#     inline_epptemplate(@(END:epp), { x =>'given argument'})
#     <%- |$x, $y=planet| -%>
#     Hello <%= $x %> <%= $y %>!
#     END
#
# @since 4.0.0
#
Puppet::Functions.create_function(:inline_epp, Puppet::Functions::InternalFunction) do

  dispatch :inline_epp do
    scope_param()
    param 'String', :template
<<<<<<< HEAD
    param 'Hash[Pattern[/^\w+$/], Any]', :parameters
    arg_count(1, 2)
=======
    optional_param 'Hash[Pattern[/^\w+$/], Any]', :parameters
>>>>>>> ce0dffc6
  end

  def inline_epp(scope, template, parameters = nil)
    Puppet::Pops::Evaluator::EppEvaluator.inline_epp(scope, template, parameters)
  end
end<|MERGE_RESOLUTION|>--- conflicted
+++ resolved
@@ -77,12 +77,7 @@
   dispatch :inline_epp do
     scope_param()
     param 'String', :template
-<<<<<<< HEAD
-    param 'Hash[Pattern[/^\w+$/], Any]', :parameters
-    arg_count(1, 2)
-=======
     optional_param 'Hash[Pattern[/^\w+$/], Any]', :parameters
->>>>>>> ce0dffc6
   end
 
   def inline_epp(scope, template, parameters = nil)
