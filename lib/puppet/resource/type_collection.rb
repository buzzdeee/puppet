class Puppet::Resource::TypeCollection
  attr_reader :environment

  def clear
    @hostclasses.clear
    @definitions.clear
    @nodes.clear
  end

  def initialize(env)
    @environment = env.is_a?(String) ? Puppet::Node::Environment.new(env) : env
    @hostclasses = {}
    @definitions = {}
    @nodes = {}

    # So we can keep a list and match the first-defined regex
    @node_list = []

    @watched_files = {}
  end

<<<<<<< HEAD
  def import_ast(ast, modname)
    ast.instantiate(modname).each do |instance|
      add(instance)
    end
=======
  def inspect
    "TypeCollection" + { :hostclasses => @hostclasses.keys, :definitions => @definitions.keys, :nodes => @nodes.keys }.inspect
>>>>>>> 19eb1e78
  end

  def <<(thing)
    add(thing)
    self
  end

  def add(instance)
    if instance.type == :hostclass and other = @hostclasses[instance.name] and other.type == :hostclass
      other.merge(instance)
      return other
    end
    method = "add_#{instance.type}"
    send(method, instance)
    instance.resource_type_collection = self
    instance
  end

  def add_hostclass(instance)
    dupe_check(instance, @hostclasses) { |dupe| "Class '#{instance.name}' is already defined#{dupe.error_context}; cannot redefine" }
    dupe_check(instance, @definitions) { |dupe| "Definition '#{instance.name}' is already defined#{dupe.error_context}; cannot be redefined as a class" }

    @hostclasses[instance.name] = instance
    instance
  end

  def hostclass(name)
    @hostclasses[munge_name(name)]
  end

  def add_node(instance)
    dupe_check(instance, @nodes) { |dupe| "Node '#{instance.name}' is already defined#{dupe.error_context}; cannot redefine" }

    @node_list << instance
    @nodes[instance.name] = instance
    instance
  end

  def loader
    require 'puppet/parser/type_loader'
    @loader ||= Puppet::Parser::TypeLoader.new(environment)
  end

  def node(name)
    name = munge_name(name)

    if node = @nodes[name]
      return node
    end

    @node_list.each do |node|
      next unless node.name_is_regex?
      return node if node.match(name)
    end
    nil
  end

  def node_exists?(name)
    @nodes[munge_name(name)]
  end

  def nodes?
    @nodes.length > 0
  end

  def add_definition(instance)
    dupe_check(instance, @hostclasses) { |dupe| "'#{instance.name}' is already defined#{dupe.error_context} as a class; cannot redefine as a definition" }
    dupe_check(instance, @definitions) { |dupe| "Definition '#{instance.name}' is already defined#{dupe.error_context}; cannot be redefined" }
    @definitions[instance.name] = instance
  end

  def definition(name)
    @definitions[munge_name(name)]
  end

  def find_node(namespaces, name)
    @nodes[munge_name(name)]
  end

  def find_hostclass(namespaces, name)
    find_or_load(namespaces, name, :hostclass)
  end

  def find_definition(namespaces, name)
    find_or_load(namespaces, name, :definition)
  end

  [:hostclasses, :nodes, :definitions].each do |m|
    define_method(m) do
      instance_variable_get("@#{m}").dup
    end
  end

  def stale?
    @watched_files.values.detect { |file| file.changed? }
  end

  def version
    return @version if defined?(@version)

    if environment[:config_version] == ""
      @version = Time.now.to_i
      return @version
    end

    @version = Puppet::Util.execute([environment[:config_version]]).strip

  rescue Puppet::ExecutionFailure => e
    raise Puppet::ParseError, "Unable to set config_version: #{e.message}"
  end

  def watch_file(file)
    @watched_files[file] = Puppet::Util::LoadedFile.new(file)
  end

  def watching_file?(file)
    @watched_files.include?(file)
  end

  private

  # Return a list of all possible fully-qualified names that might be
  # meant by the given name, in the context of namespaces.
  def resolve_namespaces(namespaces, name)
    name      = name.downcase
    if name =~ /^::/
      # name is explicitly fully qualified, so just return it, sans
      # initial "::".
      return [name.sub(/^::/, '')]
    end
    if name == ""
      # The name "" has special meaning--it always refers to a "main"
      # hostclass which contains all toplevel resources.
      return [""]
    end

    namespaces = [namespaces] unless namespaces.is_a?(Array)
    namespaces = namespaces.collect { |ns| ns.downcase }

    result = []
    namespaces.each do |namespace|
      ary = namespace.split("::")

      # Search each namespace nesting in innermost-to-outermost order.
      while ary.length > 0
        result << "#{ary.join("::")}::#{name}"
        ary.pop
      end

      # Finally, search the toplevel namespace.
      result << name
    end

    return result.uniq
  end

  # Resolve namespaces and find the given object.  Autoload it if
  # necessary.
  def find_or_load(namespaces, name, type)
    resolve_namespaces(namespaces, name).each do |fqname|
      if result = send(type, fqname) || loader.try_load_fqname(type, fqname)
        return result
      end
    end

    # Nothing found.
    return nil
  end

  def munge_name(name)
    name.to_s.downcase
  end

  def dupe_check(instance, hash)
    return unless dupe = hash[instance.name]
    message = yield dupe
    instance.fail Puppet::ParseError, message
  end
end<|MERGE_RESOLUTION|>--- conflicted
+++ resolved
@@ -19,15 +19,14 @@
     @watched_files = {}
   end
 
-<<<<<<< HEAD
   def import_ast(ast, modname)
     ast.instantiate(modname).each do |instance|
       add(instance)
     end
-=======
+  end
+
   def inspect
     "TypeCollection" + { :hostclasses => @hostclasses.keys, :definitions => @definitions.keys, :nodes => @nodes.keys }.inspect
->>>>>>> 19eb1e78
   end
 
   def <<(thing)
