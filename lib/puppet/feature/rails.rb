require 'puppet/util/feature'

Puppet.features.rubygems?

Puppet.features.add(:rails) do
  begin
    # Turn off the constant watching parts of ActiveSupport, which have a huge
    # cost in terms of the system watching loaded code to figure out if it was
    # a missing content, and which we don't actually *use* anywhere.
    #
    # In fact, we *can't* depend on the feature: we don't require
    # ActiveSupport, just load it if we use rails, if we depend on a feature
    # that it offers. --daniel 2012-07-16
    require 'active_support'
    begin
<<<<<<< HEAD
      ActiveSupport::Dependencies.unhook!
      ActiveSupport::Dependencies.mechanism = :require
    rescue ScriptError, StandardError => e
=======
      require 'active_support/dependencies'
      ActiveSupport::Dependencies.unhook!
      ActiveSupport::Dependencies.mechanism = :require
    rescue LoadError, ScriptError, StandardError => e
>>>>>>> 9697d7e6
      # ignore any failure - worst case we run without disabling the CPU
      # sucking features, so are slower but ... not actually failed, just
      # because some random future version of ActiveRecord changes.
      Puppet.debug("disabling ActiveSupport::Dependencies failed: #{e}")
    end

    require 'active_record'
    require 'active_record/version'
  rescue LoadError => detail
    if FileTest.exists?("/usr/share/rails")
      count = 0
      Dir.entries("/usr/share/rails").each do |dir|
        libdir = File.join("/usr/share/rails", dir, "lib")
        if FileTest.exists?(libdir) and ! $LOAD_PATH.include?(libdir)
          count += 1
          $LOAD_PATH << libdir
        end
      end

      retry if count > 0
    end
  end

  unless (Puppet::Util.activerecord_version >= 2.1)
    Puppet.info "ActiveRecord 2.1 or later required for StoreConfigs"
    false
  else
    true
  end
end<|MERGE_RESOLUTION|>--- conflicted
+++ resolved
@@ -13,16 +13,10 @@
     # that it offers. --daniel 2012-07-16
     require 'active_support'
     begin
-<<<<<<< HEAD
-      ActiveSupport::Dependencies.unhook!
-      ActiveSupport::Dependencies.mechanism = :require
-    rescue ScriptError, StandardError => e
-=======
       require 'active_support/dependencies'
       ActiveSupport::Dependencies.unhook!
       ActiveSupport::Dependencies.mechanism = :require
     rescue LoadError, ScriptError, StandardError => e
->>>>>>> 9697d7e6
       # ignore any failure - worst case we run without disabling the CPU
       # sucking features, so are slower but ... not actually failed, just
       # because some random future version of ActiveRecord changes.
