# This is just syntactic sugar for a collection, although it will generally
# be a good bit faster.

Puppet::Parser::Functions::newfunction(:realize, :arity => -2, :doc => "Make a virtual object real.  This is useful
    when you want to know the name of the virtual object and don't want to
    bother with a full collection.  It is slightly faster than a collection,
    and, of course, is a bit shorter.  You must pass the object using a
    reference; e.g.: `realize User[luke]`." ) do |vals|

    vals = [vals] unless vals.is_a?(Array)
<<<<<<< HEAD
    coll = Puppet::Pops::Evaluator::Collectors::FixedSetCollector.new(self, vals.flatten)
=======
    if Puppet.future_parser?
      coll = Puppet::Pops::Evaluator::Collectors::FixedSetCollector.new(self, vals.flatten)
    else
      coll = Puppet::Parser::Collector.new(self, :nomatter, nil, nil, :virtual)
      coll.resources = vals.flatten
    end

>>>>>>> fcb88805
    compiler.add_collection(coll)
end<|MERGE_RESOLUTION|>--- conflicted
+++ resolved
@@ -8,16 +8,7 @@
     reference; e.g.: `realize User[luke]`." ) do |vals|
 
     vals = [vals] unless vals.is_a?(Array)
-<<<<<<< HEAD
+
     coll = Puppet::Pops::Evaluator::Collectors::FixedSetCollector.new(self, vals.flatten)
-=======
-    if Puppet.future_parser?
-      coll = Puppet::Pops::Evaluator::Collectors::FixedSetCollector.new(self, vals.flatten)
-    else
-      coll = Puppet::Parser::Collector.new(self, :nomatter, nil, nil, :virtual)
-      coll.resources = vals.flatten
-    end
-
->>>>>>> fcb88805
     compiler.add_collection(coll)
 end