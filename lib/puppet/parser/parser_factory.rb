module Puppet; end

module Puppet::Parser
  # The ParserFactory makes selection of parser possible.
  # Currently, it is possible to switch between two different parsers:
  # * classic_parser, the parser in 3.1
  # * eparser, the Expression Based Parser
  #
  class ParserFactory
    # Produces a parser instance for the given environment
<<<<<<< HEAD
    def self.parser
      evaluating_parser
=======
    def self.parser(environment)
      if Puppet.future_parser?
        evaluating_parser(environment)
      else
        classic_parser(environment)
      end
    end

    # Creates an instance of the classic parser.
    #
    def self.classic_parser(environment)
      # avoid expensive require if already loaded
      require 'puppet/parser' unless defined? Puppet::Parser::Parser
      Puppet::Parser::Parser.new(environment)
>>>>>>> fcb88805
    end

    # Creates an instance of an E4ParserAdapter that adapts an
    # EvaluatingParser to the 3x way of parsing.
    #
    def self.evaluating_parser
      # Since RGen is optional, test that it is installed
      assert_rgen_installed()
      unless defined?(Puppet::Pops::Parser::E4ParserAdapter)
        require 'puppet/parser/e4_parser_adapter'
        require 'puppet/pops/parser/code_merger'
      end
      E4ParserAdapter.new
    end

    # Asserts that RGen >= 0.6.6 is installed by checking that certain behavior is available.
    # Note that this assert is expensive as it also requires puppet/pops (if not already loaded).
    #
    def self.assert_rgen_installed
      @@asserted ||= false
      return if @@asserted
      @@asserted = true
      begin
        require 'rgen/metamodel_builder'
      rescue LoadError
        raise Puppet::DevError.new("The gem 'rgen' version >= 0.7.0 is required when using the setting '--parser future'. Please install 'rgen'.")
      end
      # Since RGen is optional, there is nothing specifying its version.
      # It is not installed in any controlled way, so not possible to use gems to check (it may be installed some other way).
      # Instead check that "eContainer, and eContainingFeature" has been installed.
      require 'puppet/pops'
      begin
        litstring = Puppet::Pops::Model::LiteralString.new();
        container = Puppet::Pops::Model::ArithmeticExpression.new();
        container.left_expr = litstring
        raise "no eContainer" if litstring.eContainer() != container
        raise "no eContainingFeature" if litstring.eContainingFeature() != :left_expr
      rescue => e
        # TODO: RGen can raise exceptions for other reasons!
        raise Puppet::DevError.new("The gem 'rgen' version >= 0.7.0 is required when using '--parser future'. An older version is installed, please update.")
      end
    end

    def self.code_merger
<<<<<<< HEAD
=======
      if Puppet.future_parser?
>>>>>>> fcb88805
        Puppet::Pops::Parser::CodeMerger.new
    end
  end
end<|MERGE_RESOLUTION|>--- conflicted
+++ resolved
@@ -8,25 +8,8 @@
   #
   class ParserFactory
     # Produces a parser instance for the given environment
-<<<<<<< HEAD
     def self.parser
       evaluating_parser
-=======
-    def self.parser(environment)
-      if Puppet.future_parser?
-        evaluating_parser(environment)
-      else
-        classic_parser(environment)
-      end
-    end
-
-    # Creates an instance of the classic parser.
-    #
-    def self.classic_parser(environment)
-      # avoid expensive require if already loaded
-      require 'puppet/parser' unless defined? Puppet::Parser::Parser
-      Puppet::Parser::Parser.new(environment)
->>>>>>> fcb88805
     end
 
     # Creates an instance of an E4ParserAdapter that adapts an
@@ -71,11 +54,7 @@
     end
 
     def self.code_merger
-<<<<<<< HEAD
-=======
-      if Puppet.future_parser?
->>>>>>> fcb88805
-        Puppet::Pops::Parser::CodeMerger.new
+      Puppet::Pops::Parser::CodeMerger.new
     end
   end
 end