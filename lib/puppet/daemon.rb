require 'puppet'
require 'puppet/util/pidlock'
require 'puppet/application'

# A module that handles operations common to all daemons.  This is included
# into the Server and Client base classes.
class Puppet::Daemon
  attr_accessor :agent, :server, :argv

  def daemonname
    Puppet[:name]
  end

  # Put the daemon into the background.
  def daemonize
    if pid = fork
      Process.detach(pid)
      exit(0)
    end

    create_pidfile

    # Get rid of console logging
    Puppet::Util::Log.close(:console)

    Process.setsid
    Dir.chdir("/")
    begin
      $stdin.reopen "/dev/null"
      $stdout.reopen "/dev/null", "a"
      $stderr.reopen $stdout
      Puppet::Util::Log.reopen
    rescue => detail
      Puppet.err "Could not start #{Puppet[:name]}: #{detail}"
      Puppet::Util::replace_file("/tmp/daemonout", 0644) do |f|
        f.puts "Could not start #{Puppet[:name]}: #{detail}"
      end
      exit(12)
    end
  end

  # Create a pidfile for our daemon, so we can be stopped and others
  # don't try to start.
  def create_pidfile
    Puppet::Util.synchronize_on(Puppet[:name],Sync::EX) do
      raise "Could not create PID file: #{pidfile}" unless Puppet::Util::Pidlock.new(pidfile).lock
    end
  end

  # Provide the path to our pidfile.
  def pidfile
    Puppet[:pidfile]
  end

  def reexec
    raise Puppet::DevError, "Cannot reexec unless ARGV arguments are set" unless argv
    command = $0 + " " + argv.join(" ")
    Puppet.notice "Restarting with '#{command}'"
    stop(:exit => false)
    exec(command)
  end

  def reload
    return unless agent
    if agent.running?
      Puppet.notice "Not triggering already-running agent"
      return
    end

    agent.run
  end

  # Remove the pid file for our daemon.
  def remove_pidfile
    Puppet::Util.synchronize_on(Puppet[:name],Sync::EX) do
      Puppet::Util::Pidlock.new(pidfile).unlock
    end
  end

  def restart
    Puppet::Application.restart!
    reexec unless agent and agent.running?
  end

  def reopen_logs
    Puppet::Util::Log.reopen
  end

  # Trap a couple of the main signals.  This should probably be handled
  # in a way that anyone else can register callbacks for traps, but, eh.
  def set_signal_traps
    signals = {:INT => :stop, :TERM => :stop }
    # extended signals not supported under windows
    signals.update({:HUP => :restart, :USR1 => :reload, :USR2 => :reopen_logs }) unless Puppet.features.microsoft_windows?
    signals.each do |signal, method|
      Signal.trap(signal) do
        Puppet.notice "Caught #{signal}; calling #{method}"
        send(method)
      end
    end
  end

  # Stop everything
  def stop(args = {:exit => true})
    Puppet::Application.stop!

    server.stop if server

    remove_pidfile

    Puppet::Util::Log.close_all

    exit if args[:exit]
  end

  def start
    set_signal_traps

    create_pidfile

    raise Puppet::DevError, "Daemons must have an agent, server, or both" unless agent or server

    # Start the listening server, if required.
    server.start if server
<<<<<<< HEAD
    if agent
      agent.should_fork = true
      agent.start
    end
=======
>>>>>>> 56ce669c

    # Finally, loop forever running events - or, at least, until we exit.
    run_event_loop
  end

  def run_event_loop
    # Now, we loop waiting for either the configuration file to change, or the
    # next agent run to be due.  Fun times.
    #
    # We want to trigger the reparse if 15 seconds passed since the previous
    # wakeup, and the agent run if Puppet[:runinterval] seconds have passed
    # since the previous wakeup.
    #
    # We always want to run the agent on startup, so it was always before now.
    # Because 0 means "continuously run", `to_i` does the right thing when the
    # input is strange or badly formed by returning 0.  Integer will raise,
    # which we don't want, and we want to protect against -1 or below.
    next_agent_run = 0
    agent_run_interval = [Puppet[:runinterval].to_i, 0].max

    # We may not want to reparse; that can be disable.  Fun times.
    next_reparse = 0
    reparse_interval = Puppet[:filetimeout].to_i

    loop do
      now = Time.now.to_i

      # Handle reparsing of configuration files, if desired and required.
      # `reparse` will just check if the action is required, and would be
      # better named `reparse_if_changed` instead.
      if reparse_interval > 0 and now >= next_reparse
        Puppet.settings.reparse

        # The time to the next reparse might have changed, so recalculate
        # now.  That way we react dynamically to reconfiguration.
        reparse_interval = Puppet[:filetimeout].to_i
        next_reparse     = now + reparse_interval

        # We should also recalculate the agent run interval, and adjust the
        # next time it is scheduled to run, just in case.  In the event that
        # we made no change the result will be a zero second adjustment.
        new_run_interval    = [Puppet[:runinterval].to_i, 0].max
        next_agent_run     += agent_run_interval - new_run_interval
        agent_run_interval  = new_run_interval
      end

      # Handle triggering another agent run.  This will block the next check
      # for configuration reparsing, which is a desired and deliberate
      # behaviour.  You should not change that. --daniel 2012-02-21
      if agent and now >= next_agent_run
        agent.run
        next_agent_run = now + agent_run_interval
      end

      # Finally, an interruptable able sleep until the next scheduled event.
      # We also set a default wakeup of "one hour from now", which will
      # recheck everything at a minimum every hour.  Just in case something in
      # the math messes up or something; it should be inexpensive enough to
      # wake once an hour, then go back to sleep after doing nothing, if
      # someone only wants listen mode.
      next_event = now + 60 * 60
      next_event > next_reparse    and next_event = next_reparse
      next_event > next_agent_run  and next_event = next_agent_run

      how_long = next_event - now

      how_long > 0 and select([], [], [], how_long)
    end
  end
end
<|MERGE_RESOLUTION|>--- conflicted
+++ resolved
@@ -122,13 +122,6 @@
 
     # Start the listening server, if required.
     server.start if server
-<<<<<<< HEAD
-    if agent
-      agent.should_fork = true
-      agent.start
-    end
-=======
->>>>>>> 56ce669c
 
     # Finally, loop forever running events - or, at least, until we exit.
     run_event_loop
