require 'puppet'
require 'puppet/application'
require 'puppet/agent'
require 'puppet/daemon'
require 'puppet/configurer'
require 'puppet/network/client'

Puppet::Application.new(:puppetd) do

    should_parse_config

    attr_accessor :explicit_waitforcert, :args, :agent, :daemon

    preinit do
        # Do an initial trap, so that cancels don't get a stack trace.
        trap(:INT) do
            $stderr.puts "Cancelling startup"
            exit(0)
        end

        {
            :waitforcert => 120,  # Default to checking for certs every 5 minutes
            :onetime => false,
            :detailed_exitcodes => false,
            :verbose => false,
            :debug => false,
            :centrallogs => false,
            :setdest => false,
            :enable => false,
            :disable => false,
            :client => true,
            :fqdn => nil,
            :serve => []
        }.each do |opt,val|
            options[opt] = val
        end

        @explicit_waitforcert = false
        @args = {}
        @daemon = Puppet::Daemon.new
        @daemon.argv = ARGV.dup
    end

    option("--centrallogging")
    option("--disable")
    option("--enable")
    option("--debug","-d")
    option("--fqdn FQDN","-f")
    option("--test","-t")
    option("--verbose","-v")

    option("--serve HANDLER", "-s") do |arg|
        if Puppet::Network::Handler.handler(arg)
            options[:serve] << arg.to_sym
        else
            raise "Could not find handler for %s" % arg
        end
    end

    option("--no-client") do |arg|
        options[:client] = false
    end

    option("--onetime", "-o") do |arg|
        options[:onetime] = true
        options[:waitforcert] = 0 unless @explicit_waitforcert
    end

    option("--detailed-exitcodes") do |arg|
        options[:detailed_exitcodes] = true
    end

    option("--logdest DEST", "-l DEST") do |arg|
        begin
            Puppet::Util::Log.newdestination(arg)
            options[:setdest] = true
        rescue => detail
            if Puppet[:debug]
                puts detail.backtrace
            end
            $stderr.puts detail.to_s
        end
    end

    option("--waitforcert WAITFORCERT", "-w") do |arg|
        options[:waitforcert] = arg.to_i
        @explicit_waitforcert = true
    end

    option("--port PORT","-p") do |arg|
        @args[:Port] = arg
    end

    dispatch do
        return :onetime if options[:onetime]
        return :main
    end

    command(:onetime) do
        unless options[:client]
            $stderr.puts "onetime is specified but there is no client"
            exit(43)
            return
        end

        @daemon.set_signal_traps

        begin
            report = @agent.run
        rescue => detail
            if Puppet[:trace]
                puts detail.backtrace
            end
            Puppet.err detail.to_s
        end

        if not Puppet[:noop] and options[:detailed_exitcodes] then
            exit(report.exit_status)
        else
            exit(0)
        end
    end

    command(:main) do
        Puppet.notice "Starting Puppet client version %s" % [Puppet.version]

        @daemon.start
    end

    # Enable all of the most common test options.
    def setup_test
        Puppet.settings.handlearg("--ignorecache")
        Puppet.settings.handlearg("--no-usecacheonfailure")
        Puppet.settings.handlearg("--no-splay")
        Puppet.settings.handlearg("--show_diff")
        Puppet.settings.handlearg("--no-daemonize")
        options[:verbose] = true
        options[:onetime] = true
<<<<<<< HEAD
        options[:detailed_exitcodes] = true
        options[:waitforcert] = 0
=======
        options[:waitforcert] = 0 unless @explicit_waitforcert
>>>>>>> 4a06379f
    end

    # Handle the logging settings.
    def setup_logs
        if options[:debug] or options[:verbose]
            Puppet::Util::Log.newdestination(:console)
            if options[:debug]
                Puppet::Util::Log.level = :debug
            else
                Puppet::Util::Log.level = :info
            end
        end

        unless options[:setdest]
            Puppet::Util::Log.newdestination(:syslog)
        end
    end

    def enable_disable_client(agent)
        if options[:enable]
            agent.enable
        elsif options[:disable]
            agent.disable
        end
        exit(0)
    end

    def setup_listen
        unless FileTest.exists?(Puppet[:authconfig])
            Puppet.err "Will not start without authorization file %s" %
                Puppet[:authconfig]
            exit(14)
        end

        handlers = nil

        if options[:serve].empty?
            handlers = [:Runner]
        else
            handlers = options[:serve]
        end

        require 'puppet/network/server'
        # No REST handlers yet.
        server = Puppet::Network::Server.new(:xmlrpc_handlers => handlers, :port => Puppet[:puppetport])

        @daemon.server = server
    end

    setup do
        setup_test if options[:test]

        setup_logs

        if Puppet.settings.print_configs?
            exit(Puppet.settings.print_configs ? 0 : 1)
        end

        # If noop is set, then also enable diffs
        if Puppet[:noop]
            Puppet[:show_diff] = true
        end

        args[:Server] = Puppet[:server]
        if options[:fqdn]
            args[:FQDN] = options[:fqdn]
            Puppet[:certname] = options[:fqdn]
        end

        if options[:centrallogs]
            logdest = args[:Server]

            if args.include?(:Port)
                logdest += ":" + args[:Port]
            end
            Puppet::Util::Log.newdestination(logdest)
        end

        Puppet.settings.use :main, :puppetd, :ssl

        # We need to specify a ca location for things to work, but
        # until the REST cert transfers are working, it needs to
        # be local.
        Puppet::SSL::Host.ca_location = :remote

        Puppet::Transaction::Report.terminus_class = :rest

        Puppet::Resource::Catalog.terminus_class = :rest
        Puppet::Resource::Catalog.cache_class = :yaml

        Puppet::Node::Facts.terminus_class = :facter

        # We need tomake the client either way, we just don't start it
        # if --no-client is set.
        @agent = Puppet::Agent.new(Puppet::Configurer)

        enable_disable_client(@agent) if options[:enable] or options[:disable]

        @daemon.agent = agent if options[:client]

        # It'd be nice to daemonize later, but we have to daemonize before the
        # waitforcert happens.
        if Puppet[:daemonize]
            @daemon.daemonize
        end

        host = Puppet::SSL::Host.new
        cert = host.wait_for_cert(options[:waitforcert])

        @objects = []

        # This has to go after the certs are dealt with.
        if Puppet[:listen]
            unless options[:onetime]
                setup_listen
            else
                Puppet.notice "Ignoring --listen on onetime run"
            end
        end
    end
end<|MERGE_RESOLUTION|>--- conflicted
+++ resolved
@@ -136,12 +136,8 @@
         Puppet.settings.handlearg("--no-daemonize")
         options[:verbose] = true
         options[:onetime] = true
-<<<<<<< HEAD
         options[:detailed_exitcodes] = true
-        options[:waitforcert] = 0
-=======
         options[:waitforcert] = 0 unless @explicit_waitforcert
->>>>>>> 4a06379f
     end
 
     # Handle the logging settings.
