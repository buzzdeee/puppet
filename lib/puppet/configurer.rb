--- conflicted
+++ resolved
@@ -214,7 +214,6 @@
 
     completed = nil
     begin
-<<<<<<< HEAD
       # Skip failover logic if the server_list setting is empty
       do_failover = Puppet.settings[:server_list] && !Puppet.settings[:server_list].empty?
 
@@ -222,44 +221,24 @@
       # mode. We shouldn't try to do any failover in that case.
       if options[:catalog].nil? && do_failover
         server, port = find_functional_server
-        if server.nil?
-          raise Puppet::Error, _("Could not select a functional puppet server from server_list: '%{server_list}'") % { server_list: Puppet.settings.value(:server_list, Puppet[:environment].to_sym, true) }
-=======
-      Puppet.override(:http_pool => pool) do
-        # Skip failover logic if the server_list setting is empty
-        do_failover = Puppet.settings[:server_list] && !Puppet.settings[:server_list].empty?
-
-        # When we are passed a catalog, that means we're in apply
-        # mode. We shouldn't try to do any failover in that case.
-        if options[:catalog].nil? && do_failover
-          server, port = find_functional_server
-          begin
+        begin
+          if server.nil?
+            raise Puppet::Error, _("Could not select a functional puppet server from server_list: '%{server_list}'") % { server_list: Puppet.settings.value(:server_list, Puppet[:environment].to_sym, true) }
+          else
+            report.server_used = "#{server}:#{port}"
+          end
+        rescue Puppet::Error => detail
+          if Puppet[:usecacheonfailure]
+            options[:pluginsync] = false
+            @running_failure = true
             if server.nil?
-              raise Puppet::Error, _("Could not select a functional puppet server from server_list: '%{server_list}'") % { server_list: Puppet.settings.value(:server_list, Puppet[:environment].to_sym, true) }
-            else
-              #TRANSLATORS 'server_list' is the name of a setting and should not be translated
-              Puppet.debug _("Selected puppet server from the `server_list` setting: %{server}:%{port}") % { server: server, port: port }
-              report.server_used = "#{server}:#{port}"
+              server = Puppet[:server_list].first[0]
+              port = Puppet[:server_list].first[1] || Puppet[:serverport]
             end
-          rescue Puppet::Error => detail
-            if Puppet[:usecacheonfailure]
-              options[:pluginsync] = false
-              @running_failure = true
-              if server.nil?
-                server = Puppet[:server_list].first[0]
-                port = Puppet[:server_list].first[1] || Puppet[:masterport]
-              end
-              Puppet.log_exception(detail)
-            else
-              raise detail
-            end
+            Puppet.log_exception(detail)
+          else
+            raise detail
           end
-          Puppet.override(server: server, serverport: port) do
-            completed = run_internal(options)
-          end
->>>>>>> b03c086b
-        else
-          report.server_used = "#{server}:#{port}"
         end
         Puppet.override(server: server, serverport: port) do
           completed = run_internal(options)
