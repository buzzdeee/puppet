--- conflicted
+++ resolved
@@ -666,13 +666,8 @@
     end
 
     value = setting.munge(value) if setting.respond_to?(:munge)
-<<<<<<< HEAD
     setting.handle(value) if setting.has_hook? and not options[:dont_trigger_handles]
-    if ReadOnly.include? param and type != :application_defaults
-=======
-    setting.handle(value) if setting.respond_to?(:handle) and not options[:dont_trigger_handles]
     if read_only_settings.include? param and type != :application_defaults
->>>>>>> a1a41a36
       raise ArgumentError,
         "You're attempting to set configuration parameter $#{param}, which is read-only."
     end
