require 'puppet/util'
module Puppet::Util::MonkeyPatches
end

begin
  Process.maxgroups = 1024
rescue Exception
  # Actually, I just want to ignore it, since various platforms - JRuby,
  # Windows, and so forth - don't support it, but only because it isn't a
  # meaningful or implementable concept there.
end

module RDoc
  def self.caller(skip=nil)
    in_gem_wrapper = false
    Kernel.caller.reject { |call|
      in_gem_wrapper ||= call =~ /#{Regexp.escape $0}:\d+:in `load'/
    }
  end
end


require "yaml"
require "puppet/util/zaml.rb"

class Symbol
  def <=> (other)
    self.to_s <=> other.to_s
  end unless method_defined? '<=>'

  def intern
    self
  end unless method_defined? 'intern'
end

[Object, Exception, Integer, Struct, Date, Time, Range, Regexp, Hash, Array, Float, String, FalseClass, TrueClass, Symbol, NilClass, Class].each { |cls|
  cls.class_eval do
    def to_yaml(ignored=nil)
      ZAML.dump(self)
    end
  end
}

if defined?(YAML::ENGINE) and YAML::ENGINE.yamler == 'psych'
  def Psych.safely_load(str)
    result = Psych.parse(str)
    if invalid_node = result.find { |node| node.tag =~ /!map:(.*)/ || node.tag =~ /!ruby\/hash:(.*)/ }
      raise ArgumentError, "Illegal YAML mapping found with tag #{invalid_node.tag}; please use !ruby/object:#{$1} instead"
    else
      result.to_ruby
    end
  end
else
  def YAML.safely_load(str)
    self.load(str)
  end
end

def YAML.dump(*args)
  ZAML.dump(*args)
end

#
# Workaround for bug in MRI 1.8.7, see
#     http://redmine.ruby-lang.org/issues/show/2708
# for details
#
if RUBY_VERSION == '1.8.7'
  class NilClass
    def closed?
      true
    end
  end
end

class Object
  # ActiveSupport 2.3.x mixes in a dangerous method
  # that can cause rspec to fork bomb
  # and other strange things like that.
  def daemonize
    raise NotImplementedError, "Kernel.daemonize is too dangerous, please don't try to use it."
  end
end

# Workaround for yaml_initialize, which isn't supported before Ruby
# 1.8.3.
if RUBY_VERSION == '1.8.1' || RUBY_VERSION == '1.8.2'
  YAML.add_ruby_type( /^object/ ) { |tag, val|
    type, obj_class = YAML.read_type_class( tag, Object )
    r = YAML.object_maker( obj_class, val )
    if r.respond_to? :yaml_initialize
      r.instance_eval { instance_variables.each { |name| remove_instance_variable name } }
      r.yaml_initialize(tag, val)
    end
    r
  }
end

class Fixnum
  # Returns the int itself. This method is intended for compatibility to
  # character constant in Ruby 1.9.  1.8.5 is missing it; add it.
  def ord
    self
  end unless method_defined? 'ord'
end

class Array
  # Ruby < 1.8.7 doesn't have this method but we use it in tests
  def combination(num)
    return [] if num < 0 || num > size
    return [[]] if num == 0
    return map{|e| [e] } if num == 1
    tmp = self.dup
    self[0, size - (num - 1)].inject([]) do |ret, e|
      tmp.shift
      ret += tmp.combination(num - 1).map{|a| a.unshift(e) }
    end
  end unless method_defined? :combination

  alias :count :length unless method_defined? :count

  # Ruby 1.8.5 lacks `drop`, which we don't want to lose.
  def drop(n)
    n = n.to_int
    raise ArgumentError, "attempt to drop negative size" if n < 0

    slice(n, length - n) or []
  end unless method_defined? :drop
end


class Symbol
  # So, it turns out that one of the biggest memory allocation hot-spots in
  # our code was using symbol-to-proc - because it allocated a new instance
  # every time it was called, rather than caching.
  #
  # Changing this means we can see XX memory reduction...
  if method_defined? :to_proc
    alias __original_to_proc to_proc
    def to_proc
      @my_proc ||= __original_to_proc
    end
  else
    def to_proc
      @my_proc ||= Proc.new {|*args| args.shift.__send__(self, *args) }
    end
  end

  # Defined in 1.9, absent in 1.8, and used for compatibility in various
  # places, typically in third party gems.
  def intern
    return self
  end unless method_defined? :intern
end

class String
  unless method_defined? :lines
    require 'puppet/util/monkey_patches/lines'
    include Puppet::Util::MonkeyPatches::Lines
  end
end

require 'fcntl'
class IO
  unless method_defined? :lines
    require 'puppet/util/monkey_patches/lines'
    include Puppet::Util::MonkeyPatches::Lines
  end

  def self.binread(name, length = nil, offset = 0)
    File.open(name, 'rb') do |f|
      f.seek(offset) if offset > 0
      f.read(length)
    end
  end unless singleton_methods.include?(:binread)

  def self.binwrite(name, string, offset = nil)
    # Determine if we should truncate or not.  Since the truncate method on a
    # file handle isn't implemented on all platforms, safer to do this in what
    # looks like the libc / POSIX flag - which is usually pretty robust.
    # --daniel 2012-03-11
    mode = Fcntl::O_CREAT | Fcntl::O_WRONLY | (offset.nil? ? Fcntl::O_TRUNC : 0)

    # We have to duplicate the mode because Ruby on Windows is a bit precious,
    # and doesn't actually carry over the mode.  It won't work to just use
    # open, either, because that doesn't like our system modes and the default
    # open bits don't do what we need, which is awesome. --daniel 2012-03-30
    IO.open(IO::sysopen(name, mode), mode) do |f|
      # ...seek to our desired offset, then write the bytes.  Don't try to
      # seek past the start of the file, eh, because who knows what platform
      # would legitimately blow up if we did that.
      #
      # Double-check the positioning, too, since destroying data isn't my idea
      # of a good time. --daniel 2012-03-11
      target = [0, offset.to_i].max
      unless (landed = f.sysseek(target, IO::SEEK_SET)) == target
        raise "unable to seek to target offset #{target} in #{name}: got to #{landed}"
      end

      f.syswrite(string)
    end
  end unless singleton_methods.include?(:binwrite)
end

class Range
  def intersection(other)
    raise ArgumentError, 'value must be a Range' unless other.kind_of?(Range)
    return unless other === self.first || self === other.first

    start = [self.first, other.first].max
    if self.exclude_end? && self.last <= other.last
      start ... self.last
    elsif other.exclude_end? && self.last >= other.last
      start ... other.last
    else
      start .. [ self.last, other.last ].min
    end
  end unless method_defined? :intersection

  alias_method :&, :intersection unless method_defined? :&
end

# Ruby 1.8.5 doesn't have tap
module Kernel
  def tap
    yield(self)
    self
  end unless method_defined?(:tap)
end


########################################################################
# The return type of `instance_variables` changes between Ruby 1.8 and 1.9
# releases; it used to return an array of strings in the form "@foo", but
# now returns an array of symbols in the form :@foo.
#
# Nothing else in the stack cares which form you get - you can pass the
# string or symbol to things like `instance_variable_set` and they will work
# transparently.
#
# Having the same form in all releases of Puppet is a win, though, so we
# pick a unification and enforce than on all releases.  That way developers
# who do set math on them (eg: for YAML rendering) don't have to handle the
# distinction themselves.
#
# In the sane tradition, we bring older releases into conformance with newer
# releases, so we return symbols rather than strings, to be more like the
# future versions of Ruby are.
#
# We also carefully support reloading, by only wrapping when we don't
# already have the original version of the method aliased away somewhere.
if RUBY_VERSION[0,3] == '1.8'
  unless Object.respond_to?(:puppet_original_instance_variables)

    # Add our wrapper to the method.
    class Object
      alias :puppet_original_instance_variables :instance_variables

      def instance_variables
        puppet_original_instance_variables.map(&:to_sym)
      end
    end

    # The one place that Ruby 1.8 assumes something about the return format of
    # the `instance_variables` method is actually kind of odd, because it uses
    # eval to get at instance variables of another object.
    #
    # This takes the original code and applies replaces instance_eval with
    # instance_variable_get through it.  All other bugs in the original (such
    # as equality depending on the instance variables having the same order
    # without any promise from the runtime) are preserved. --daniel 2012-03-11
    require 'resolv'
    class Resolv::DNS::Resource
      def ==(other) # :nodoc:
        return self.class == other.class &&
          self.instance_variables == other.instance_variables &&
          self.instance_variables.collect {|name| self.instance_variable_get name} ==
          other.instance_variables.collect {|name| other.instance_variable_get name}
      end
    end
  end
end

# The mv method in Ruby 1.8.5 can't mv directories across devices
# File.rename causes "Invalid cross-device link", which is rescued, but in Ruby
# 1.8.5 it tries to recover with a copy and unlink, but the unlink causes the
# error "Is a directory".  In newer Rubies remove_entry is used
# The implementation below is what's used in Ruby 1.8.7 and Ruby 1.9
if RUBY_VERSION == '1.8.5'
  require 'fileutils'

  module FileUtils
    def mv(src, dest, options = {})
      fu_check_options options, OPT_TABLE['mv']
      fu_output_message "mv#{options[:force] ? ' -f' : ''} #{[src,dest].flatten.join ' '}" if options[:verbose]
      return if options[:noop]
      fu_each_src_dest(src, dest) do |s, d|
        destent = Entry_.new(d, nil, true)
        begin
          if destent.exist?
            if destent.directory?
              raise Errno::EEXIST, dest
            else
              destent.remove_file if rename_cannot_overwrite_file?
            end
          end
          begin
            File.rename s, d
          rescue Errno::EXDEV
            copy_entry s, d, true
            if options[:secure]
              remove_entry_secure s, options[:force]
            else
              remove_entry s, options[:force]
            end
          end
        rescue SystemCallError
          raise unless options[:force]
        end
      end
    end
    module_function :mv

    alias move mv
    module_function :move
  end
end

# Ruby 1.8.6 doesn't have it either
# From https://github.com/puppetlabs/hiera/pull/47/files:
# In ruby 1.8.5 Dir does not have mktmpdir defined, so this monkey patches
# Dir to include the 1.8.7 definition of that method if it isn't already defined.
# Method definition borrowed from ruby-1.8.7-p357/lib/ruby/1.8/tmpdir.rb
unless Dir.respond_to?(:mktmpdir)
  def Dir.mktmpdir(prefix_suffix=nil, tmpdir=nil)
    case prefix_suffix
    when nil
      prefix = "d"
      suffix = ""
    when String
      prefix = prefix_suffix
      suffix = ""
    when Array
      prefix = prefix_suffix[0]
      suffix = prefix_suffix[1]
    else
      raise ArgumentError, "unexpected prefix_suffix: #{prefix_suffix.inspect}"
    end
    tmpdir ||= Dir.tmpdir
    t = Time.now.strftime("%Y%m%d")
    n = nil
    begin
      path = "#{tmpdir}/#{prefix}#{t}-#{$$}-#{rand(0x100000000).to_s(36)}"
      path << "-#{n}" if n
      path << suffix
      Dir.mkdir(path, 0700)
    rescue Errno::EEXIST
      n ||= 0
      n += 1
      retry
    end

    if block_given?
      begin
        yield path
      ensure
        FileUtils.remove_entry_secure path
      end
    else
      path
    end
  end
end

<<<<<<< HEAD
require 'puppet/util/platform'
if Puppet::Util::Platform.windows?
  require 'puppet/util/windows'
  require 'openssl'

  class OpenSSL::X509::Store
    alias __original_set_default_paths set_default_paths
    def set_default_paths
      # This can be removed once openssl integrates with windows
      # cert store, see http://rt.openssl.org/Ticket/Display.html?id=2158
      Puppet::Util::Windows::RootCerts.instance.each do |x509|
        add_cert(x509)
      end

      __original_set_default_paths
    end
  end
end

# Old puppet clients may make large GET requests, lets be reasonably tolerant
# in our default WEBrick server.
require 'webrick'
if defined?(WEBrick::HTTPRequest::MAX_URI_LENGTH) and WEBrick::HTTPRequest::MAX_URI_LENGTH < 8192
  # Silence ruby warning: already initialized constant MAX_URI_LENGTH
  v, $VERBOSE = $VERBOSE, nil
  WEBrick::HTTPRequest.const_set("MAX_URI_LENGTH", 8192)
  $VERBOSE = v
=======
# (#19151) Reject all SSLv2 ciphers and handshakes
require 'openssl'
class OpenSSL::SSL::SSLContext
  if DEFAULT_PARAMS[:options]
    DEFAULT_PARAMS[:options] |= OpenSSL::SSL::OP_NO_SSLv2
  else
    DEFAULT_PARAMS[:options] = OpenSSL::SSL::OP_NO_SSLv2
  end
  DEFAULT_PARAMS[:ciphers] << ':!SSLv2'

  alias __original_initialize initialize
  private :__original_initialize

  def initialize(*args)
    __original_initialize(*args)
    params = {
      :options => DEFAULT_PARAMS[:options],
      :ciphers => DEFAULT_PARAMS[:ciphers],
    }
    set_params(params)
  end
>>>>>>> 5b52de7e
end<|MERGE_RESOLUTION|>--- conflicted
+++ resolved
@@ -372,7 +372,29 @@
   end
 end
 
-<<<<<<< HEAD
+# (#19151) Reject all SSLv2 ciphers and handshakes
+require 'openssl'
+class OpenSSL::SSL::SSLContext
+  if DEFAULT_PARAMS[:options]
+    DEFAULT_PARAMS[:options] |= OpenSSL::SSL::OP_NO_SSLv2
+  else
+    DEFAULT_PARAMS[:options] = OpenSSL::SSL::OP_NO_SSLv2
+  end
+  DEFAULT_PARAMS[:ciphers] << ':!SSLv2'
+
+  alias __original_initialize initialize
+  private :__original_initialize
+
+  def initialize(*args)
+    __original_initialize(*args)
+    params = {
+      :options => DEFAULT_PARAMS[:options],
+      :ciphers => DEFAULT_PARAMS[:ciphers],
+    }
+    set_params(params)
+  end
+end
+
 require 'puppet/util/platform'
 if Puppet::Util::Platform.windows?
   require 'puppet/util/windows'
@@ -400,27 +422,4 @@
   v, $VERBOSE = $VERBOSE, nil
   WEBrick::HTTPRequest.const_set("MAX_URI_LENGTH", 8192)
   $VERBOSE = v
-=======
-# (#19151) Reject all SSLv2 ciphers and handshakes
-require 'openssl'
-class OpenSSL::SSL::SSLContext
-  if DEFAULT_PARAMS[:options]
-    DEFAULT_PARAMS[:options] |= OpenSSL::SSL::OP_NO_SSLv2
-  else
-    DEFAULT_PARAMS[:options] = OpenSSL::SSL::OP_NO_SSLv2
-  end
-  DEFAULT_PARAMS[:ciphers] << ':!SSLv2'
-
-  alias __original_initialize initialize
-  private :__original_initialize
-
-  def initialize(*args)
-    __original_initialize(*args)
-    params = {
-      :options => DEFAULT_PARAMS[:options],
-      :ciphers => DEFAULT_PARAMS[:ciphers],
-    }
-    set_params(params)
-  end
->>>>>>> 5b52de7e
 end