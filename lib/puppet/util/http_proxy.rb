require 'uri'
require 'openssl'
require 'puppet/network/http'

module Puppet::Util::HttpProxy
  def self.proxy(uri)
    if self.no_proxy?(uri)
      proxy_class = Net::HTTP::Proxy(nil)
    else
      proxy_class = Net::HTTP::Proxy(self.http_proxy_host, self.http_proxy_port, self.http_proxy_user, self.http_proxy_password)
    end

    return proxy_class.new(uri.host, uri.port)
  end

  def self.http_proxy_env
    # Returns a URI object if proxy is set, or nil
    proxy_env = ENV["http_proxy"] || ENV["HTTP_PROXY"]
    begin
      return URI.parse(proxy_env) if proxy_env
    rescue URI::InvalidURIError
      return nil
    end
    return nil
  end

  # The documentation around the format of the no_proxy variable seems
  # inconsistent.  Some suggests the use of the * as a way of matching any
  # hosts under a domain, e.g.:
  #   *.example.com
  # Other documentation suggests that just a leading '.' indicates a domain
  # level exclusion, e.g.:
  #   .example.com
  # We'll accommodate both here.
  def self.no_proxy?(dest)
<<<<<<< HEAD
    no_proxy_env = ENV["no_proxy"] || ENV["NO_PROXY"]
    unless no_proxy_env
=======
    unless no_proxy = self.no_proxy
>>>>>>> 9bce729b
      return false
    end

    unless dest.is_a? URI
      begin
        dest = URI.parse(dest)
      rescue URI::InvalidURIError
        return false
      end
    end

    no_proxy.split(/\s*,\s*/).each do |d|
      host, port = d.split(':')
      host = Regexp.escape(host).gsub('\*', '.*')

      #If the host of this no_proxy value starts with '.', this entry is
      #a domain level entry. Don't pin the regex to the beginning of the entry.
      #If it does not start with a '.' then it is a host specific entry and
      #should be matched to the destination starting at the beginning.
      unless host =~ /^\\\./
        host = "^#{host}"
      end

      #If this no_proxy entry specifies a port, we want to match it against
      #the destination port.  Otherwise just match hosts.
      if port
        no_proxy_regex  = %r(#{host}:#{port}$)
        dest_string     = "#{dest.host}:#{dest.port}"
      else
        no_proxy_regex  = %r(#{host}$)
        dest_string     = "#{dest.host}"
      end

      if no_proxy_regex.match(dest_string)
        return true
      end
    end

    return false
  end

  def self.http_proxy_host
    env = self.http_proxy_env

    if env and env.host
      return env.host
    end

    if Puppet.settings[:http_proxy_host] == 'none'
      return nil
    end

    return Puppet.settings[:http_proxy_host]
  end

  def self.http_proxy_port
    env = self.http_proxy_env

    if env and env.port
      return env.port
    end

    return Puppet.settings[:http_proxy_port]
  end

  def self.http_proxy_user
    env = self.http_proxy_env

    if env and env.user
      return env.user
    end

    if Puppet.settings[:http_proxy_user] == 'none'
      return nil
    end

    return Puppet.settings[:http_proxy_user]
  end

  def self.http_proxy_password
    env = self.http_proxy_env

    if env and env.password
      return env.password
    end

    if Puppet.settings[:http_proxy_user] == 'none' or Puppet.settings[:http_proxy_password] == 'none'
      return nil
    end

    return Puppet.settings[:http_proxy_password]
  end

  def self.no_proxy
    no_proxy_env = ENV["no_proxy"] || ENV["NO_PROXY"]

    if no_proxy_env
      return no_proxy_env
    end

    if Puppet.settings[:no_proxy] == 'none'
      return nil
    end

    return Puppet.settings[:no_proxy]
  end

  # Return a Net::HTTP::Proxy object.
  #
  # This method optionally configures SSL correctly if the URI scheme is
  # 'https', including setting up the root certificate store so remote server
  # SSL certificates can be validated.
  #
  # @param [URI] uri The URI that is to be accessed.
  # @return [Net::HTTP::Proxy] object constructed tailored for the passed URI
  def self.get_http_object(uri)
    proxy = proxy(uri)

    if uri.scheme == 'https'
      cert_store = OpenSSL::X509::Store.new
      cert_store.set_default_paths

      proxy.use_ssl = true
      proxy.verify_mode = OpenSSL::SSL::VERIFY_PEER
      proxy.cert_store = cert_store
    end

    if Puppet[:http_debug]
      proxy.set_debug_output($stderr)
    end

    proxy.open_timeout = Puppet[:http_connect_timeout]
    proxy.read_timeout = Puppet[:http_read_timeout]

    proxy
  end

  # Retrieve a document through HTTP(s), following redirects if necessary. The
  # returned response body may be compressed, and it is the caller's
  # responsibility to decompress it based on the 'content-encoding' header.
  #
  # Based on the the client implementation in the HTTP pool.
  #
  # @see Puppet::Network::HTTP::Connection#request_with_redirects
  #
  # @param [URI] uri The address of the resource to retrieve.
  # @param [symbol] method The name of the Net::HTTP method to use, typically :get, :head, :post etc.
  # @param [FixNum] redirect_limit The number of redirections that can be followed.
  # @return [Net::HTTPResponse] a response object
  def self.request_with_redirects(uri, method, redirect_limit = 10, &block)
    current_uri = uri
    response = nil

    0.upto(redirect_limit) do |redirection|
      proxy = get_http_object(current_uri)

      headers = { 'Accept' => '*/*', 'User-Agent' => Puppet[:http_user_agent] }
      if Puppet.features.zlib?
        headers.merge!({"Accept-Encoding" => Puppet::Network::HTTP::Compression::ACCEPT_ENCODING})
      end

      response = proxy.send(:head, current_uri.path, headers)
      Puppet.debug("HTTP HEAD request to #{current_uri} returned #{response.code} #{response.message}")

      if [301, 302, 307].include?(response.code.to_i)
        # handle the redirection
        current_uri = URI.parse(response['location'])
        next
      end

      if method != :head
        if block_given?
          response = proxy.send("request_#{method}".to_sym, current_uri.path, headers, &block)
        else
          response = proxy.send(method, current_uri.path, headers)
        end

        Puppet.debug("HTTP #{method.to_s.upcase} request to #{current_uri} returned #{response.code} #{response.message}")
      end

      return response
    end

    raise RedirectionLimitExceededException, _("Too many HTTP redirections for %{uri}") % { uri: uri }
  end
end<|MERGE_RESOLUTION|>--- conflicted
+++ resolved
@@ -33,12 +33,8 @@
   #   .example.com
   # We'll accommodate both here.
   def self.no_proxy?(dest)
-<<<<<<< HEAD
-    no_proxy_env = ENV["no_proxy"] || ENV["NO_PROXY"]
-    unless no_proxy_env
-=======
-    unless no_proxy = self.no_proxy
->>>>>>> 9bce729b
+    no_proxy = self.no_proxy
+    unless no_proxy
       return false
     end
 
