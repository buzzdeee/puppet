--- conflicted
+++ resolved
@@ -98,17 +98,7 @@
       params[:environment] = configured_environment
     end
 
-<<<<<<< HEAD
-    if configured_environment.nil?
-=======
-    begin
-      check_authorization(method, "#{url_prefix}/#{indirection_name}/#{key}", params)
-    rescue Puppet::Network::AuthorizationError => e
-      raise Puppet::Network::HTTP::Error::HTTPNotAuthorizedError.new(e.message)
-    end
-
     if configured_environment.nil? && indirection.terminus.require_environment?
->>>>>>> c59ea3cb
       raise Puppet::Network::HTTP::Error::HTTPNotFoundError.new(
         _("Could not find environment '%{environment}'") % { environment: environment })
     end
