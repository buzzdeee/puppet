module Puppet::Network::HTTP
end

require 'puppet/network/http'
require 'puppet/network/rights'
require 'puppet/util/profiler'
require 'puppet/util/profiler/aggregate'
require 'resolv'

module Puppet::Network::HTTP::Handler
  include Puppet::Network::HTTP::Issues

  # These shouldn't be allowed to be set by clients
  # in the query string, for security reasons.
  DISALLOWED_KEYS = ["node", "ip"]

  def register(routes)
    # There's got to be a simpler way to do this, right?
    dupes = {}
    routes.each { |r| dupes[r.path_matcher] = (dupes[r.path_matcher] || 0) + 1 }
    dupes = dupes.collect { |pm, count| pm if count > 1 }.compact
    if dupes.count > 0
      raise ArgumentError, "Given multiple routes with identical path regexes: #{dupes.map{ |rgx| rgx.inspect }.join(', ')}"
    end

    @routes = routes
    Puppet.debug("Routes Registered:")
    @routes.each do |route|
      Puppet.debug(route.inspect)
    end
  end

  # Retrieve all headers from the http request, as a hash with the header names
  # (lower-cased) as the keys
  def headers(request)
    raise NotImplementedError
  end

  def format_to_mime(format)
    format.is_a?(Puppet::Network::Format) ? format.mime : format
  end

  # handle an HTTP request
  def process(request, response)
    new_response = Puppet::Network::HTTP::Response.new(self, response)

    request_headers = headers(request)
    request_params = params(request)
    request_method = http_method(request)
    request_path = path(request)

    new_request = Puppet::Network::HTTP::Request.new(request_headers, request_params, request_method, request_path, request_path, client_cert(request), body(request))

    response[Puppet::Network::HTTP::HEADER_PUPPET_VERSION] = Puppet.version

    profiler = configure_profiler(request_headers, request_params)

    Puppet::Util::Profiler.profile("Processed request #{request_method} #{request_path}", [:http, request_method, request_path]) do
      if route = @routes.find { |r| r.matches?(new_request) }
        route.process(new_request, new_response)
      else
        raise Puppet::Network::HTTP::Error::HTTPNotFoundError.new("No route for #{new_request.method} #{new_request.path}", HANDLER_NOT_FOUND)
      end
    end

  rescue Puppet::Network::HTTP::Error::HTTPError => e
    Puppet.info(e.message)
    new_response.respond_with(e.status, "application/json", e.to_json)
  rescue StandardError => e
    http_e = Puppet::Network::HTTP::Error::HTTPServerError.new(e)
<<<<<<< HEAD
    log_msg = [http_e.message, *http_e.backtrace].join("\n")
=======
    log_msg = [http_e.message, *e.backtrace].join("\n")
>>>>>>> ddc0c976
    Puppet.err(log_msg)
    new_response.respond_with(http_e.status, "application/json", http_e.to_json)
  ensure
    if profiler
      remove_profiler(profiler)
    end
    cleanup(request)
  end

  # Set the response up, with the body and status.
  def set_response(response, body, status = 200)
    raise NotImplementedError
  end

  # Set the specified format as the content type of the response.
  def set_content_type(response, format)
    raise NotImplementedError
  end

  # resolve node name from peer's ip address
  # this is used when the request is unauthenticated
  def resolve_node(result)
    begin
      return Resolv.getname(result[:ip])
    rescue => detail
      Puppet.err "Could not resolve #{result[:ip]}: #{detail}"
    end
    result[:ip]
  end

  private

  # methods to be overridden by the including web server class

  def http_method(request)
    raise NotImplementedError
  end

  def path(request)
    raise NotImplementedError
  end

  def request_key(request)
    raise NotImplementedError
  end

  def body(request)
    raise NotImplementedError
  end

  def params(request)
    raise NotImplementedError
  end

  def client_cert(request)
    raise NotImplementedError
  end

  def cleanup(request)
    # By default, there is nothing to cleanup.
  end

  def decode_params(params)
    params.select { |key, _| allowed_parameter?(key) }.inject({}) do |result, ary|
      param, value = ary
      result[param.to_sym] = parse_parameter_value(param, value)
      result
    end
  end

  def allowed_parameter?(name)
    not (name.nil? || name.empty? || DISALLOWED_KEYS.include?(name))
  end

  def parse_parameter_value(param, value)
    if value.is_a?(Array)
      value.collect { |v| parse_primitive_parameter_value(v) }
    else
      parse_primitive_parameter_value(value)
    end
  end

  def parse_primitive_parameter_value(value)
    case value
    when "true"
      true
    when "false"
      false
    when /^\d+$/
      Integer(value)
    when /^\d+\.\d+$/
      value.to_f
    else
      value
    end
  end

  def configure_profiler(request_headers, request_params)
    if (request_headers.has_key?(Puppet::Network::HTTP::HEADER_ENABLE_PROFILING.downcase) or Puppet[:profile])
      Puppet::Util::Profiler.add_profiler(Puppet::Util::Profiler::Aggregate.new(Puppet.method(:info), request_params.object_id))
    end
  end

  def remove_profiler(profiler)
    profiler.shutdown
    Puppet::Util::Profiler.remove_profiler(profiler)
  end
end<|MERGE_RESOLUTION|>--- conflicted
+++ resolved
@@ -68,11 +68,7 @@
     new_response.respond_with(e.status, "application/json", e.to_json)
   rescue StandardError => e
     http_e = Puppet::Network::HTTP::Error::HTTPServerError.new(e)
-<<<<<<< HEAD
-    log_msg = [http_e.message, *http_e.backtrace].join("\n")
-=======
     log_msg = [http_e.message, *e.backtrace].join("\n")
->>>>>>> ddc0c976
     Puppet.err(log_msg)
     new_response.respond_with(http_e.status, "application/json", http_e.to_json)
   ensure
