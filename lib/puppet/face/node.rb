require 'puppet/indirector/face'
Puppet::Indirector::Face.define(:node, '0.0.1') do
<<<<<<< HEAD
  copyright "Puppet Labs", 2011
  license   _("Apache 2 license; see COPYING")
=======
  copyright "Puppet Inc.", 2011
  license   "Apache 2 license; see COPYING"
>>>>>>> f4eb361c

  summary _("View and manage node definitions.")
  description <<-'EOT'
    This subcommand interacts with node objects, which are used by Puppet to
    build a catalog. A node object consists of the node's facts, environment,
    node parameters (exposed in the parser as top-scope variables), and classes.
  EOT

  deactivate_action(:destroy)
  deactivate_action(:search)
  deactivate_action(:save)

  find = get_action(:find)
  find.summary _("Retrieve a node object.")
  find.arguments _("<host>")
  find.returns _(<<-'EOT')
    A hash containing the node's `classes`, `environment`, `expiration`, `name`,
    `parameters` (its facts, combined with any ENC-set parameters), and `time`.
    When used from the Ruby API: a Puppet::Node object.

    RENDERING ISSUES: Rendering as string and json are currently broken;
    node objects can only be rendered as yaml.
  EOT
  find.examples <<-'EOT'
    Retrieve an "empty" (no classes, no ENC-imposed parameters, and an
    environment of "production") node:

    $ puppet node find somenode.puppetlabs.lan --terminus plain --render-as yaml

    Retrieve a node using the puppet master's configured ENC:

    $ puppet node find somenode.puppetlabs.lan --terminus exec --run_mode master --render-as yaml

    Retrieve the same node from the puppet master:

    $ puppet node find somenode.puppetlabs.lan --terminus rest --render-as yaml
  EOT
end<|MERGE_RESOLUTION|>--- conflicted
+++ resolved
@@ -1,12 +1,7 @@
 require 'puppet/indirector/face'
 Puppet::Indirector::Face.define(:node, '0.0.1') do
-<<<<<<< HEAD
-  copyright "Puppet Labs", 2011
+  copyright "Puppet Inc.", 2011
   license   _("Apache 2 license; see COPYING")
-=======
-  copyright "Puppet Inc.", 2011
-  license   "Apache 2 license; see COPYING"
->>>>>>> f4eb361c
 
   summary _("View and manage node definitions.")
   description <<-'EOT'
