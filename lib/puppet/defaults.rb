--- conflicted
+++ resolved
@@ -1044,12 +1044,11 @@
       ruby instances for passing over the wire.  This won't guarantee that all
       instances will be serialized using this method, since not all classes
       can be guaranteed to support this format, but it will be used for all
-<<<<<<< HEAD
       classes that support it.",
     },
     :agent_pidfile => {
       :default    => "$statedir/agent.pid",
-    :type         => :file,
+      :type       => :string, # (#2888) Ensure this file is not added to the settings catalog.
       :desc       => "A lock file to indicate that a puppet agent run is currently in progress.  File contains the pid of the running process.",
     },
     :agent_disabled_lockfile => {
@@ -1061,15 +1060,6 @@
       :default    => true,
       :type       => :boolean,
       :desc       => "Whether to use the cached configuration when the remote
-=======
-      classes that support it."],
-    :puppetdlockfile => { :default => "$statedir/puppetdlock",
-      :type => :setting, # (#2888) Ensure this file is not added to the settings catalog.
-      :desc => "A lock file to temporarily stop puppet agent from doing anything.",
-    },
-    :usecacheonfailure => [true,
-      "Whether to use the cached configuration when the remote
->>>>>>> 2c679f03
       configuration will not compile.  This option is useful for testing
       new configurations, where you want to fix the broken configuration
       rather than reverting to a known-good one.",
