--- conflicted
+++ resolved
@@ -180,12 +180,6 @@
             fail("invalid command #{cmd_array.join[" "]}") if cmd_array.length < 2
             command = cmd_array[0]
             cmd_array.shift()
-<<<<<<< HEAD
-            loc = cmd_array[0]
-            cmd_array[0]=File.join(context, loc)
-            debug("sending command '#{command}' with params #{cmd_array.inspect}")
-=======
->>>>>>> 2561c8e2
             begin
                 case command
                     when "set":
