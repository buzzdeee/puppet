require_relative '../../../puppet'
require_relative '../../../puppet/util/plist' if Puppet.features.cfpropertylist?
require 'base64'

Puppet::Type.type(:user).provide :directoryservice do
  desc "User management on OS X."

##                   ##
## Provider Settings ##
##                   ##

  # Provider command declarations
  commands :uuidgen      => '/usr/bin/uuidgen'
  commands :dsimport     => '/usr/bin/dsimport'
  commands :dscl         => '/usr/bin/dscl'
  commands :dscacheutil  => '/usr/bin/dscacheutil'

  # Provider confines and defaults
  confine    :operatingsystem => :darwin
  confine    :feature         => :cfpropertylist
  defaultfor :operatingsystem => :darwin

  # Need this to create getter/setter methods automagically
  # This command creates methods that return @property_hash[:value]
  mk_resource_methods

  # JJM: OS X can manage passwords.
  has_feature :manages_passwords

  # 10.8 Passwords use a PBKDF2 salt value
  has_features :manages_password_salt

  #provider can set the user's shell
  has_feature :manages_shell

##               ##
## Class Methods ##
##               ##

  # This method exists to map the dscl values to the correct Puppet
  # properties. This stays relatively consistent, but who knows what
  # Apple will do next year...
  def self.ds_to_ns_attribute_map
    {
      'RecordName'       => :name,
      'PrimaryGroupID'   => :gid,
      'NFSHomeDirectory' => :home,
      'UserShell'        => :shell,
      'UniqueID'         => :uid,
      'RealName'         => :comment,
      'Password'         => :password,
      'GeneratedUID'     => :guid,
      'IPAddress'        => :ip_address,
      'ENetAddress'      => :en_address,
      'GroupMembership'  => :members,
    }
  end

  def self.ns_to_ds_attribute_map
    @ns_to_ds_attribute_map ||= ds_to_ns_attribute_map.invert
  end

  # Prefetching is necessary to use @property_hash inside any setter methods.
  # self.prefetch uses self.instances to gather an array of user instances
  # on the system, and then populates the @property_hash instance variable
  # with attribute data for the specific instance in question (i.e. it
  # gathers the 'is' values of the resource into the @property_hash instance
  # variable so you don't have to read from the system every time you need
  # to gather the 'is' values for a resource. The downside here is that
  # populating this instance variable for every resource on the system
  # takes time and front-loads your Puppet run.
  def self.prefetch(resources)
    instances.each do |prov|
      resource = resources[prov.name]
      if resource
        resource.provider = prov
      end
    end
  end

  # This method assembles an array of provider instances containing
  # information about every instance of the user type on the system (i.e.
  # every user and its attributes). The `puppet resource` command relies
  # on self.instances to gather an array of user instances in order to
  # display its output.
  def self.instances
    get_all_users.collect do |user|
      self.new(generate_attribute_hash(user))
    end
  end

  # Return an array of hashes containing information about every user on
  # the system.
  def self.get_all_users
    Puppet::Util::Plist.parse_plist(dscl '-plist', '.', 'readall', '/Users')
  end

  # This method accepts an individual user plist, passed as a hash, and
  # strips the dsAttrTypeStandard: prefix that dscl adds for each key.
  # An attribute hash is assembled and returned from the properties
  # supported by the user type.
  def self.generate_attribute_hash(input_hash)
    attribute_hash = {}
    input_hash.each_key do |key|
      ds_attribute = key.sub("dsAttrTypeStandard:", "")
      next unless ds_to_ns_attribute_map.keys.include?(ds_attribute)
      ds_value = input_hash[key]
      case ds_to_ns_attribute_map[ds_attribute]
        when :gid, :uid
          # OS X stores objects like uid/gid as strings.
          # Try casting to an integer for these cases to be
          # consistent with the other providers and the group type
          # validation
          begin
            ds_value = Integer(ds_value[0])
          rescue ArgumentError
            ds_value = ds_value[0]
          end
        else ds_value = ds_value[0]
      end
      attribute_hash[ds_to_ns_attribute_map[ds_attribute]] = ds_value
    end
    attribute_hash[:ensure]         = :present
    attribute_hash[:provider]       = :directoryservice
    attribute_hash[:shadowhashdata] = input_hash['dsAttrTypeNative:ShadowHashData']

    ##############
    # Get Groups #
    ##############
    groups_array = []
    get_list_of_groups.each do |group|
      if group["dsAttrTypeStandard:GroupMembership"] and group["dsAttrTypeStandard:GroupMembership"].include?(attribute_hash[:name])
        groups_array << group["dsAttrTypeStandard:RecordName"][0]
      end

      if group["dsAttrTypeStandard:GroupMembers"] and group["dsAttrTypeStandard:GroupMembers"].include?(attribute_hash[:guid])
        groups_array << group["dsAttrTypeStandard:RecordName"][0]
      end
    end
    attribute_hash[:groups] = groups_array.uniq.sort.join(',')

    ################################
    # Get Password/Salt/Iterations #
    ################################
    if attribute_hash[:shadowhashdata].nil? or attribute_hash[:shadowhashdata].empty?
      attribute_hash[:password] = '*'
    else
      embedded_binary_plist = get_embedded_binary_plist(attribute_hash[:shadowhashdata])
      if embedded_binary_plist['SALTED-SHA512-PBKDF2']
        attribute_hash[:password]   = get_salted_sha512_pbkdf2('entropy', embedded_binary_plist)
        attribute_hash[:salt]       = get_salted_sha512_pbkdf2('salt', embedded_binary_plist)
        attribute_hash[:iterations] = get_salted_sha512_pbkdf2('iterations', embedded_binary_plist)
      elsif embedded_binary_plist['SALTED-SHA512']
        attribute_hash[:password] = get_salted_sha512(embedded_binary_plist)
      end
    end

    attribute_hash
  end

  def self.get_os_version
    @os_version ||= Facter.value(:macosx_productversion_major)
  end

  # Use dscl to retrieve an array of hashes containing attributes about all
  # of the local groups on the machine.
  def self.get_list_of_groups
    @groups ||= Puppet::Util::Plist.parse_plist(dscl '-plist', '.', 'readall', '/Groups')
  end

  # Perform a dscl lookup at the path specified for the specific keyname
  # value. The value returned is the first item within the array returned
  # from dscl
  def self.get_attribute_from_dscl(path, username, keyname)
    Puppet::Util::Plist.parse_plist(dscl '-plist', '.', 'read', "/#{path}/#{username}", keyname)
  end

  # The plist embedded in the ShadowHashData key is a binary plist. The
  # plist library doesn't read binary plists, so we need to
  # extract the binary plist, convert it to XML, and return it.
  def self.get_embedded_binary_plist(shadow_hash_data)
    embedded_binary_plist = Array(shadow_hash_data[0].delete(' ')).pack('H*')
    convert_binary_to_hash(embedded_binary_plist)
  end

  # This method will accept a hash and convert it to a binary plist (string value).
  def self.convert_hash_to_binary(plist_data)
    Puppet.debug('Converting plist hash to binary')
    Puppet::Util::Plist.dump_plist(plist_data, :binary)
  end

  # This method will accept a binary plist (as a string) and convert it to a hash.
  def self.convert_binary_to_hash(plist_data)
    Puppet.debug('Converting binary plist to hash')
    Puppet::Util::Plist.parse_plist(plist_data)
  end

  # The salted-SHA512 password hash in 10.7 is stored in the 'SALTED-SHA512'
  # key as binary data. That data is extracted and converted to a hex string.
  def self.get_salted_sha512(embedded_binary_plist)
    embedded_binary_plist['SALTED-SHA512'].unpack("H*")[0]
  end

  # This method reads the passed embedded_binary_plist hash and returns values
  # according to which field is passed.  Arguments passed are the hash
  # containing the value read from the 'ShadowHashData' key in the User's
  # plist, and the field to be read (one of 'entropy', 'salt', or 'iterations')
  def self.get_salted_sha512_pbkdf2(field, embedded_binary_plist)
    case field
    when 'salt', 'entropy'
      embedded_binary_plist['SALTED-SHA512-PBKDF2'][field].unpack('H*').first
    when 'iterations'
      Integer(embedded_binary_plist['SALTED-SHA512-PBKDF2'][field])
    else
      raise Puppet::Error, 'Puppet has tried to read an incorrect value from the ' +
           "SALTED-SHA512-PBKDF2 hash. Acceptable fields are 'salt', " +
           "'entropy', or 'iterations'."
    end
  end

  # In versions 10.5 and 10.6 of OS X, the password hash is stored in a file
  # in the /var/db/shadow/hash directory that matches the GUID of the user.
  def self.get_sha1(guid)
    password_hash = nil
    password_hash_file = "#{password_hash_dir}/#{guid}"
    if Puppet::FileSystem.exist?(password_hash_file) and File.file?(password_hash_file)
      raise Puppet::Error, "Could not read password hash file at #{password_hash_file}" if not File.readable?(password_hash_file)
      f = File.new(password_hash_file)
      password_hash = f.read
      f.close
    end
    password_hash
  end


##                   ##
## Ensurable Methods ##
##                   ##

  def exists?
    begin
      dscl '.', 'read', "/Users/#{@resource.name}"
    rescue Puppet::ExecutionFailure => e
      Puppet.debug("User was not found, dscl returned: #{e.inspect}")
      return false
    end
    true
  end

  # This method is called if ensure => present is passed and the exists?
  # method returns false. Dscl will directly set most values, but the
  # setter methods will be used for any exceptions.
  def create
    create_new_user(@resource.name)

    # Retrieve the user's GUID
    @guid = self.class.get_attribute_from_dscl('Users', @resource.name, 'GeneratedUID')['dsAttrTypeStandard:GeneratedUID'][0]

    # Get an array of valid User type properties
    valid_properties = Puppet::Type.type('User').validproperties

    # Iterate through valid User type properties
    valid_properties.each do |attribute|
      next if attribute == :ensure
      value = @resource.should(attribute)

      # Value defaults
      if value.nil?
        value = case attribute
                when :gid
                  '20'
                when :uid
                  next_system_id
                when :comment
                  @resource.name
                when :shell
                  '/bin/bash'
                when :home
                  "/Users/#{@resource.name}"
                else
                  nil
                end
      end

      # Ensure group names are converted to integers.
      value = Puppet::Util.gid(value) if attribute == :gid

      ## Set values ##
      # For the :password and :groups properties, call the setter methods
      # to enforce those values. For everything else, use dscl with the
      # ns_to_ds_attribute_map to set the appropriate values.
      if value != "" and not value.nil?
        case attribute
        when :password
          self.password = value
        when :iterations
          self.iterations = value
        when :salt
          self.salt = value
        when :groups
          value.split(',').each do |group|
            merge_attribute_with_dscl('Groups', group, 'GroupMembership', @resource.name)
            merge_attribute_with_dscl('Groups', group, 'GroupMembers', @guid)
          end
        else
          create_attribute_with_dscl('Users', @resource.name, self.class.ns_to_ds_attribute_map[attribute], value)
        end
      end
    end
  end

  # This method is called when ensure => absent has been set.
  # Deleting a user is handled by dscl
  def delete
    dscl '.', '-delete', "/Users/#{@resource.name}"
  end

##                       ##
## Getter/Setter Methods ##
##                       ##

  # In the setter method we're only going to take action on groups for which
  # the user is not currently a member.
  def groups=(value)
    guid = self.class.get_attribute_from_dscl('Users', @resource.name, 'GeneratedUID')['dsAttrTypeStandard:GeneratedUID'][0]
    groups_to_add = value.split(',') - groups.split(',')
    groups_to_add.each do |group|
      merge_attribute_with_dscl('Groups', group, 'GroupMembership', @resource.name)
      merge_attribute_with_dscl('Groups', group, 'GroupMembers', guid)
    end
  end

  # If you thought GETTING a password was bad, try SETTING it. This method
  # makes me want to cry. A thousand tears...
  #
  # I've been unsuccessful in tracking down a way to set the password for
  # a user using dscl that DOESN'T require passing it as plaintext. We were
  # also unable to get dsimport to work like this. Due to these downfalls,
  # the sanest method requires opening the user's plist, dropping in the
  # password hash, and serializing it back to disk. The problems with THIS
  # method revolve around dscl. Any time you directly modify a user's plist,
  # you need to flush the cache that dscl maintains.
  def password=(value)
    if self.class.get_os_version == '10.7'
      if value.length != 136
        raise Puppet::Error, "OS X 10.7 requires a Salted SHA512 hash password of 136 characters.  Please check your password and try again."
      end
    else
      if value.length != 256
         raise Puppet::Error, "OS X versions > 10.7 require a Salted SHA512 PBKDF2 password hash of 256 characters. Please check your password and try again."
      end

      assert_full_pbkdf2_password
    end

    # Methods around setting the password on OS X are the ONLY methods that
    # cannot use dscl (because the only way to set it via dscl is by passing
    # a plaintext password - which is bad). Because of this, we have to change
    # the user's plist directly. DSCL has its own caching mechanism, which
    # means that every time we call dscl in this provider we're not directly
    # changing values on disk (instead, those calls are cached and written
    # to disk according to Apple's prioritization algorithms). When Puppet
    # needs to set the password property on OS X > 10.6, the provider has to
    # tell dscl to write its cache to disk before modifying the user's
    # plist. The 'dscacheutil -flushcache' command does this. Another issue
    # is how fast Puppet makes calls to dscl and how long it takes dscl to
    # enter those calls into its cache. We have to sleep for 2 seconds before
    # flushing the dscl cache to allow all dscl calls to get INTO the cache
    # first. This could be made faster (and avoid a sleep call) by finding
    # a way to enter calls into the dscl cache faster. A sleep time of 1
    # second would intermittently require a second Puppet run to set
    # properties, so 2 seconds seems to be the minimum working value.
    sleep 2
    flush_dscl_cache
    write_password_to_users_plist(value)

    # Since we just modified the user's plist, we need to flush the ds cache
    # again so dscl can pick up on the changes we made.
    flush_dscl_cache
  end

  # The iterations and salt properties, like the password property, can only
  # be modified by directly changing the user's plist. Because of this fact,
  # we have to treat the ds cache just like you would in the password=
  # method.
  def iterations=(value)
    if (Puppet::Util::Package.versioncmp(self.class.get_os_version, '10.7') > 0)
      assert_full_pbkdf2_password

      sleep 3
      flush_dscl_cache
      users_plist = get_users_plist(@resource.name)
      shadow_hash_data = get_shadow_hash_data(users_plist)
      set_salted_pbkdf2(users_plist, shadow_hash_data, 'iterations', value)
      flush_dscl_cache
    end
  end

  # The iterations and salt properties, like the password property, can only
  # be modified by directly changing the user's plist. Because of this fact,
  # we have to treat the ds cache just like you would in the password=
  # method.
  def salt=(value)
    if (Puppet::Util::Package.versioncmp(self.class.get_os_version, '10.7') > 0)
      assert_full_pbkdf2_password

      sleep 3
      flush_dscl_cache
      users_plist = get_users_plist(@resource.name)
      shadow_hash_data = get_shadow_hash_data(users_plist)
      set_salted_pbkdf2(users_plist, shadow_hash_data, 'salt', value)
      flush_dscl_cache
    end
  end

  #####
  # Dynamically create setter methods for dscl properties
  #####
  #
  # Setter methods are only called when a resource currently has a value for
  # that property and it needs changed (true here since all of these values
  # have a default that is set in the create method). We don't want to merge
  # in additional values if an incorrect value is set, we want to CHANGE it.
  # When using the -change argument in dscl, the old value needs to be passed
  # first (followed by the new value). Because of this, we get the current
  # value from the @property_hash variable and then use the value passed as
  # the new value. Because we're prefetching instances of the provider, it's
  # possible that the value determined at the start of the run may be stale
  # (i.e. someone changed the value by hand during a Puppet run) - if that's
  # the case we rescue the error from dscl and alert the user.
  #
  # In the event that the user doesn't HAVE a value for the attribute, the
  # provider should use the -create option with dscl to add the attribute value
  # for the user record
  ['home', 'uid', 'gid', 'comment', 'shell'].each do |setter_method|
    define_method("#{setter_method}=") do |value|
      if @property_hash[setter_method.intern]
        if %w(home uid).include?(setter_method)
          raise Puppet::Error, "OS X version #{self.class.get_os_version} does not allow changing #{setter_method} using puppet"
        end
        begin
          dscl '.', '-change', "/Users/#{resource.name}", self.class.ns_to_ds_attribute_map[setter_method.intern], @property_hash[setter_method.intern], value
        rescue Puppet::ExecutionFailure => e
          raise Puppet::Error, "Cannot set the #{setter_method} value of '#{value}' for user " +
               "#{@resource.name} due to the following error: #{e.inspect}", e.backtrace
        end
      else
        begin
          dscl '.', '-create', "/Users/#{resource.name}", self.class.ns_to_ds_attribute_map[setter_method.intern], value
        rescue Puppet::ExecutionFailure => e
          raise Puppet::Error, "Cannot set the #{setter_method} value of '#{value}' for user " +
               "#{@resource.name} due to the following error: #{e.inspect}", e.backtrace
        end
      end
    end
  end


  ##                ##
  ## Helper Methods ##
  ##                ##

  def assert_full_pbkdf2_password
    missing = [:password, :salt, :iterations].select { |parameter| @resource[parameter].nil? }

    if !missing.empty?
       raise Puppet::Error, "OS X versions > 10\.7 use PBKDF2 password hashes, which requires all three of salt, iterations, and password hash. This resource is missing: #{missing.join(', ')}."
    end
  end

  def users_plist_dir
    '/var/db/dslocal/nodes/Default/users'
  end

  def self.password_hash_dir
    '/var/db/shadow/hash'
  end

  # This method will create a given value using dscl
  def create_attribute_with_dscl(path, username, keyname, value)
    set_attribute_with_dscl('-create', path, username, keyname, value)
  end

  # This method will merge in a given value using dscl
  def merge_attribute_with_dscl(path, username, keyname, value)
    set_attribute_with_dscl('-merge', path, username, keyname, value)
  end

  def set_attribute_with_dscl(dscl_command, path, username, keyname, value)
    begin
      dscl '.', dscl_command, "/#{path}/#{username}", keyname, value
    rescue Puppet::ExecutionFailure => detail
      raise Puppet::Error, "Could not set the dscl #{keyname} key with value: #{value} - #{detail.inspect}", detail.backtrace
    end
  end

  # Create the new user with dscl
  def create_new_user(username)
    dscl '.', '-create',  "/Users/#{username}"
  end

  # Get the next available uid on the system by getting a list of user ids,
  # sorting them, grabbing the last one, and adding a 1. Scientific stuff here.
  def next_system_id(min_id=20)
    dscl_output = dscl '.', '-list', '/Users', 'uid'
    # We're ok with throwing away negative uids here. Also, remove nil values.
    user_ids = dscl_output.split.compact.collect { |l| l.to_i if l =~ /^\d+$/ }
    ids = user_ids.compact!.sort! { |a,b| a.to_f <=> b.to_f }
    # We're just looking for an unused id in our sorted array.
    ids.each_index do |i|
      next_id = ids[i] + 1
      return next_id if ids[i+1] != next_id and next_id >= min_id
    end
  end

  # This method is only called on version 10.7 or greater. On 10.7 machines,
  # passwords are set using a salted-SHA512 hash, and on 10.8 machines,
  # passwords are set using PBKDF2. It's possible to have users on 10.8
  # who have upgraded from 10.7 and thus have a salted-SHA512 password hash.
  # If we encounter this, do what 10.8 does - remove that key and give them
  # a 10.8-style PBKDF2 password.
  def write_password_to_users_plist(value)
    users_plist = get_users_plist(@resource.name)
    shadow_hash_data = get_shadow_hash_data(users_plist)
    if self.class.get_os_version == '10.7'
      set_salted_sha512(users_plist, shadow_hash_data, value)
    else
      # It's possible that a user could exist on the system and NOT have
      # a ShadowHashData key (especially if the system was upgraded from 10.6).
      # In this case, a conditional check is needed to determine if the
      # shadow_hash_data variable is a Hash (it would be false if the key
      # didn't exist for this user on the system). If the shadow_hash_data
      # variable IS a Hash and contains the 'SALTED-SHA512' key (indicating an
      # older 10.7-style password hash), it will be deleted and a newer
      # 10.8-style (PBKDF2) password hash will be generated.
      if (shadow_hash_data.class == Hash) && (shadow_hash_data.has_key?('SALTED-SHA512'))
        shadow_hash_data.delete('SALTED-SHA512')
      end

      # Starting with macOS 11 Big Sur, the AuthenticationAuthority field
      # could be missing entirely and without it the managed user cannot log in
      if needs_sha512_pbkdf2_authentication_authority_to_be_added?(users_plist)
        Puppet.debug("Adding 'SALTED-SHA512-PBKDF2' AuthenticationAuthority key for ShadowHash to user '#{@resource.name}'")
        merge_attribute_with_dscl('Users', @resource.name, 'AuthenticationAuthority', ERB::Util.html_escape(SHA512_PBKDF2_AUTHENTICATION_AUTHORITY))
      end

      set_salted_pbkdf2(users_plist, shadow_hash_data, 'entropy', value)
    end
  end

  def flush_dscl_cache
    dscacheutil '-flushcache'
  end

  def get_users_plist(username)
    # This method will retrieve the data stored in a user's plist and
    # return it as a native Ruby hash.
    path = "#{users_plist_dir}/#{username}.plist"
    Puppet::Util::Plist.read_plist_file(path)
  end

  # This method will return the binary plist that's embedded in the
  # ShadowHashData key of a user's plist, or false if it doesn't exist.
  def get_shadow_hash_data(users_plist)
    if users_plist['ShadowHashData']
      password_hash_plist  = users_plist['ShadowHashData'][0]
      self.class.convert_binary_to_hash(password_hash_plist)
    else
      false
    end
  end

  # This method will check if authentication_authority key of a user's plist
  # needs SALTED_SHA512_PBKDF2 to be added. This is a valid case for macOS 11 (Big Sur)
  # where users created with `dscl` started to have this field missing
  def needs_sha512_pbkdf2_authentication_authority_to_be_added?(users_plist)
    authority = users_plist['authentication_authority']
    return false if Puppet::Util::Package.versioncmp(self.class.get_os_version, '11.0.0') < 0 && authority && authority.include?(SHA512_PBKDF2_AUTHENTICATION_AUTHORITY)

    Puppet.debug("User '#{@resource.name}' is missing the 'SALTED-SHA512-PBKDF2' AuthenticationAuthority key for ShadowHash")
    true
  end

  # This method will embed the binary plist data comprising the user's
  # password hash (and Salt/Iterations value if the OS is 10.8 or greater)
  # into the ShadowHashData key of the user's plist.
  def set_shadow_hash_data(users_plist, binary_plist)
    binary_plist = Puppet::Util::Plist.string_to_blob(binary_plist)
    if users_plist.has_key?('ShadowHashData')
      users_plist['ShadowHashData'][0] = binary_plist
    else
      users_plist['ShadowHashData'] = [binary_plist]
    end
    write_and_import_shadow_hash_data(users_plist['ShadowHashData'].first)
  end

  # This method writes the ShadowHashData plist in a temporary file,
  # then imports it using dsimport. macOS versions 10.15 and newer do
  # not support directly managing binary plists, so we have to use an
  # intermediary.
  # dsimport is an archaic utilitary with hard-to-find documentation
  #
  # See http://web.archive.org/web/20090106120111/http://support.apple.com/kb/TA21305?viewlocale=en_US
  # for information regarding the dsimport syntax
  def write_and_import_shadow_hash_data(data_plist)
    Tempfile.create("dsimport_#{@resource.name}", :encoding => Encoding::ASCII) do |dsimport_file|
      dsimport_file.write <<-DSIMPORT
0x0A 0x5C 0x3A 0x2C dsRecTypeStandard:Users 2 dsAttrTypeStandard:RecordName base64:dsAttrTypeNative:ShadowHashData
#{@resource.name}:#{Base64.strict_encode64(data_plist)}
      DSIMPORT
      dsimport_file.flush
      # Delete the user's existing ShadowHashData, since dsimport appends, not replaces
      dscl('.', 'delete', "/Users/#{@resource.name}", 'ShadowHashData')
      dsimport(dsimport_file.path, '/Local/Default', 'M')
    end
  end

  # This method accepts an argument of a hex password hash, and base64
  # decodes it into a format that OS X 10.7 and 10.8 will store
  # in the user's plist.
  def base64_decode_string(value)
    Base64.decode64([[value].pack("H*")].pack("m").strip)
  end

  # Puppet requires a salted-sha512 password hash for 10.7 users to be passed
  # in Hex, but the embedded plist stores that value as a Base64 encoded
  # string. This method converts the string and calls the
  # set_shadow_hash_data method to serialize and write the plist to disk.
  def set_salted_sha512(users_plist, shadow_hash_data, value)
    unless shadow_hash_data
      shadow_hash_data = Hash.new
      shadow_hash_data['SALTED-SHA512'] = ''
    end
    shadow_hash_data['SALTED-SHA512'] = base64_decode_string(value)
    binary_plist = self.class.convert_hash_to_binary(shadow_hash_data)
    set_shadow_hash_data(users_plist, binary_plist)
  end

  # This method accepts a passed value and one of three fields: 'salt',
  # 'entropy', or 'iterations'.  These fields correspond with the fields
  # utilized in a PBKDF2 password hashing system
  # (see https://en.wikipedia.org/wiki/PBKDF2 ) where 'entropy' is the
  # password hash, 'salt' is the password hash salt value, and 'iterations'
  # is an integer recommended to be > 10,000. The remaining arguments are
  # the user's plist itself, and the shadow_hash_data hash containing the
  # existing PBKDF2 values.
  def set_salted_pbkdf2(users_plist, shadow_hash_data, field, value)
    shadow_hash_data = Hash.new unless shadow_hash_data
    shadow_hash_data['SALTED-SHA512-PBKDF2'] = Hash.new unless shadow_hash_data['SALTED-SHA512-PBKDF2']
    case field
    when 'salt', 'entropy'
      shadow_hash_data['SALTED-SHA512-PBKDF2'][field] = Puppet::Util::Plist.string_to_blob(base64_decode_string(value))
    when 'iterations'
      shadow_hash_data['SALTED-SHA512-PBKDF2'][field] = Integer(value)
    else
      raise Puppet::Error "Puppet has tried to set an incorrect field for the 'SALTED-SHA512-PBKDF2' hash. Acceptable fields are 'salt', 'entropy', or 'iterations'."
    end

    # on 10.8, this field *must* contain 8 stars, or authentication will
    # fail.
    users_plist['passwd'] = ('*' * 8)

    # Convert shadow_hash_data to a binary plist, and call the
    # set_shadow_hash_data method to serialize and write the data
    # back to the user's plist.
    binary_plist = self.class.convert_hash_to_binary(shadow_hash_data)
    set_shadow_hash_data(users_plist, binary_plist)
  end

<<<<<<< HEAD
  # This method will accept a plist in XML format, save it to disk, convert
  # the plist to a binary format, and flush the dscl cache.
  def write_users_plist_to_disk(users_plist)
    Puppet::Util::Plist.write_plist_file(users_plist, "#{users_plist_dir}/#{@resource.name}.plist", :binary)
=======
  # This is a simple wrapper method for writing values to a file.
  def write_to_file(filename, value)
    Puppet.deprecation_warning("Puppet::Type.type(:user).provider(:directoryservice).write_to_file is deprecated and will be removed in Puppet 5.")
    begin
      File.open(filename, 'w') { |f| f.write(value)}
    rescue Errno::EACCES => detail
      raise Puppet::Error, "Could not write to file #{filename}: #{detail}", detail.backtrace
    end
>>>>>>> 39461d5c
  end

  private

  SHA512_PBKDF2_AUTHENTICATION_AUTHORITY = ';ShadowHash;HASHLIST:<SALTED-SHA512-PBKDF2,SRP-RFC5054-4096-SHA512-PBKDF2>'
end<|MERGE_RESOLUTION|>--- conflicted
+++ resolved
@@ -667,23 +667,6 @@
     set_shadow_hash_data(users_plist, binary_plist)
   end
 
-<<<<<<< HEAD
-  # This method will accept a plist in XML format, save it to disk, convert
-  # the plist to a binary format, and flush the dscl cache.
-  def write_users_plist_to_disk(users_plist)
-    Puppet::Util::Plist.write_plist_file(users_plist, "#{users_plist_dir}/#{@resource.name}.plist", :binary)
-=======
-  # This is a simple wrapper method for writing values to a file.
-  def write_to_file(filename, value)
-    Puppet.deprecation_warning("Puppet::Type.type(:user).provider(:directoryservice).write_to_file is deprecated and will be removed in Puppet 5.")
-    begin
-      File.open(filename, 'w') { |f| f.write(value)}
-    rescue Errno::EACCES => detail
-      raise Puppet::Error, "Could not write to file #{filename}: #{detail}", detail.backtrace
-    end
->>>>>>> 39461d5c
-  end
-
   private
 
   SHA512_PBKDF2_AUTHENTICATION_AUTHORITY = ';ShadowHash;HASHLIST:<SALTED-SHA512-PBKDF2,SRP-RFC5054-4096-SHA512-PBKDF2>'
