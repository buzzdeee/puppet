require 'puppet/provider/package'

Puppet::Type.type(:package).provide :dpkg, :parent => Puppet::Provider::Package do
  desc "Package management via `dpkg`.  Because this only uses `dpkg`
    and not `apt`, you must specify the source of any packages you want
    to manage."

  has_feature :holdable, :virtual_packages
  commands :dpkg => "/usr/bin/dpkg"
  commands :dpkg_deb => "/usr/bin/dpkg-deb"
  commands :dpkgquery => "/usr/bin/dpkg-query"

  # Performs a dpkgquery call with a pipe so that output can be processed
  # inline in a passed block.
  # @param args [Array<String>] any command line arguments to be appended to the command
  # @param block expected to be passed on to execpipe
  # @return whatever the block returns
  # @see Puppet::Util::Execution.execpipe
  # @api private
  def self.dpkgquery_piped(*args, &block)
    cmd = args.unshift(command(:dpkgquery))
    Puppet::Util::Execution.execpipe(cmd, &block)
  end

  def self.instances
    packages = []

    # list out all of the packages
    dpkgquery_piped('-W', '--showformat', self::DPKG_QUERY_FORMAT_STRING) do |pipe|
      # now turn each returned line into a package object
      pipe.each_line do |line|
        hash = parse_line(line)
        if hash
          packages << new(hash)
        end
      end
    end

    packages
  end

  private

  # Note: self:: is required here to keep these constants in the context of what will
  # eventually become this Puppet::Type::Package::ProviderDpkg class.
  self::DPKG_QUERY_FORMAT_STRING = %Q{'${Status} ${Package} ${Version}\\n'}
  self::DPKG_QUERY_PROVIDES_FORMAT_STRING = %Q{'${Status} ${Package} ${Version} [${Provides}]\\n'}
  self::FIELDS_REGEX = %r{^(\S+) +(\S+) +(\S+) (\S+) (\S*)$}
  self::FIELDS_REGEX_WITH_PROVIDES = %r{^(\S+) +(\S+) +(\S+) (\S+) (\S*) \[.*\]$}
  self::FIELDS= [:desired, :error, :status, :name, :ensure]

  def self.defaultto_allow_virtual
    false
  end

  # @param line [String] one line of dpkg-query output
  # @return [Hash,nil] a hash of FIELDS or nil if we failed to match
  # @api private
  def self.parse_line(line, regex=self::FIELDS_REGEX)
    hash = nil

<<<<<<< HEAD
    match = self::FIELDS_REGEX.match(line)
=======
    match = regex.match(line)
>>>>>>> df86fd74
    if match
      hash = {}

      self::FIELDS.zip(match.captures) do |field,value|
        hash[field] = value
      end

      hash[:provider] = self.name

      if hash[:status] == 'not-installed'
        hash[:ensure] = :purged
      elsif ['config-files', 'half-installed', 'unpacked', 'half-configured'].include?(hash[:status])
        hash[:ensure] = :absent
      end
      hash[:ensure] = :held if hash[:desired] == 'hold'
    else
      Puppet.debug("Failed to match dpkg-query line #{line.inspect}")
    end

    return hash
  end

  public

  def install
    file = @resource[:source]
    unless file
      raise ArgumentError, _("You cannot install dpkg packages without a source")
    end
    args = []

    # We always unhold when installing to remove any prior hold.
    self.unhold

    if @resource[:configfiles] == :keep
      args << '--force-confold'
    else
      args << '--force-confnew'
    end
    args << '-i' << file

    dpkg(*args)
  end

  def update
    self.install
  end

  # Return the version from the package.
  def latest
    source = @resource[:source]
    unless source
      @resource.fail _("Could not update: You cannot install dpkg packages without a source")
    end
    output = dpkg_deb "--show", source
    matches = /^(\S+)\t(\S+)$/.match(output).captures
    warning _("source doesn't contain named package, but %{name}") % { name: matches[0] } unless matches[0].match( Regexp.escape(@resource[:name]) )
    matches[1]
  end

  def query
    hash = nil

    # list out our specific package
    begin
      if @resource.allow_virtual?
        output = dpkgquery(
          "-W",
          "--showformat",
          self.class::DPKG_QUERY_PROVIDES_FORMAT_STRING
          #the regex searches for the resource[:name] in the dpkquery result in which the Provides field is also available
          #it will search for the packages only in the brackets ex: [rubygems]
        ).lines.find {|package| package.match(/[\[ ](#{Regexp.escape(@resource[:name])})[\],]/)}
        if output
          hash = self.class.parse_line(output,self.class::FIELDS_REGEX_WITH_PROVIDES)
          Puppet.info("Package #{@resource[:name]} is virtual, defaulting to #{hash[:name]}")
          @resource[:name] = hash[:name]
        end
      end
      output = dpkgquery(
        "-W",
        "--showformat",
        self.class::DPKG_QUERY_FORMAT_STRING,
        @resource[:name]
      )
      hash = self.class.parse_line(output)
    rescue Puppet::ExecutionFailure
      # dpkg-query exits 1 if the package is not found.
      return {:ensure => :purged, :status => 'missing', :name => @resource[:name], :error => 'ok'}
    end

    hash ||= {:ensure => :absent, :status => 'missing', :name => @resource[:name], :error => 'ok'}

    if hash[:error] != "ok"
      raise Puppet::Error.new(
        "Package #{hash[:name]}, version #{hash[:ensure]} is in error state: #{hash[:error]}"
      )
    end

    hash
  end

  def uninstall
    dpkg "-r", @resource[:name]
  end

  def purge
    dpkg "--purge", @resource[:name]
  end

  def hold
    if package_not_installed?
      self.install
    end
    Tempfile.open('puppet_dpkg_set_selection') do |tmpfile|
      tmpfile.write("#{@resource[:name]} hold\n")
      tmpfile.flush
      execute([:dpkg, "--set-selections"], :failonfail => false, :combine => false, :stdinfile => tmpfile.path.to_s)
    end
  end

  def unhold
    Tempfile.open('puppet_dpkg_set_selection') do |tmpfile|
      tmpfile.write("#{@resource[:name]} install\n")
      tmpfile.flush
      execute([:dpkg, "--set-selections"], :failonfail => false, :combine => false, :stdinfile => tmpfile.path.to_s)
    end
  end

  def package_not_installed?
    query[:status] != "installed"
  end
end<|MERGE_RESOLUTION|>--- conflicted
+++ resolved
@@ -59,11 +59,7 @@
   def self.parse_line(line, regex=self::FIELDS_REGEX)
     hash = nil
 
-<<<<<<< HEAD
-    match = self::FIELDS_REGEX.match(line)
-=======
     match = regex.match(line)
->>>>>>> df86fd74
     if match
       hash = {}
 
