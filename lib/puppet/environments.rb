<<<<<<< HEAD
require_relative '../puppet/concurrent/synchronized'
require_relative '../puppet/gettext/text_domain_service'
=======
require 'puppet/concurrent/synchronized'
>>>>>>> a8b19f98

# @api private
module Puppet::Environments

  class EnvironmentNotFound < Puppet::Error
    def initialize(environment_name, original = nil)
      environmentpath = Puppet[:environmentpath]
      super("Could not find a directory environment named '#{environment_name}' anywhere in the path: #{environmentpath}. Does the directory exist?", original)
    end
  end

  # @api private
  module EnvironmentCreator
    # Create an anonymous environment.
    #
    # @param module_path [String] A list of module directories separated by the
    #   PATH_SEPARATOR
    # @param manifest [String] The path to the manifest
    # @return A new environment with the `name` `:anonymous`
    #
    # @api private
    def for(module_path, manifest)
      Puppet::Node::Environment.create(:anonymous,
                                       module_path.split(File::PATH_SEPARATOR),
                                       manifest)
    end
  end

  # Provide any common methods that loaders should have. It requires that any
  # classes that include this module implement get
  # @api private
  module EnvironmentLoader
    # @!macro loader_get_or_fail
    def get!(name)
      environment = get(name)
      if environment
        environment
      else
        raise EnvironmentNotFound, name
      end
    end

    def clear_all
      root = Puppet.lookup(:root_environment) { nil }
      unless root.nil?
        root.instance_variable_set(:@static_catalogs, nil)
        root.instance_variable_set(:@rich_data, nil)
      end
    end
  end

  # @!macro [new] loader_search_paths
  #   A list of indicators of where the loader is getting its environments from.
  #   @return [Array<String>] The URIs of the load locations
  #
  # @!macro [new] loader_list
  #   @return [Array<Puppet::Node::Environment>] All of the environments known
  #     to the loader
  #
  # @!macro [new] loader_get
  #   Find a named environment
  #
  #   @param name [String,Symbol] The name of environment to find
  #   @return [Puppet::Node::Environment, nil] the requested environment or nil
  #     if it wasn't found
  #
  # @!macro [new] loader_get_conf
  #   Attempt to obtain the initial configuration for the environment.  Not all
  #   loaders can provide this.
  #
  #   @param name [String,Symbol] The name of the environment whose configuration
  #     we are looking up
  #   @return [Puppet::Setting::EnvironmentConf, nil] the configuration for the
  #     requested environment, or nil if not found or no configuration is available
  #
  # @!macro [new] loader_get_or_fail
  #   Find a named environment or raise
  #   Puppet::Environments::EnvironmentNotFound when the named environment is
  #   does not exist.
  #
  #   @param name [String,Symbol] The name of environment to find
  #   @return [Puppet::Node::Environment] the requested environment

  # A source of pre-defined environments.
  #
  # @api private
  class Static
    include EnvironmentCreator
    include EnvironmentLoader

    def initialize(*environments)
      @environments = environments
    end

    # @!macro loader_search_paths
    def search_paths
      ["data:text/plain,internal"]
    end

    # @!macro loader_list
    def list
      @environments
    end

    # @!macro loader_get
    def get(name)
      @environments.find do |env|
        env.name == name.intern
      end
    end

    # Returns a basic environment configuration object tied to the environment's
    # implementation values.  Will not interpolate.
    #
    # @!macro loader_get_conf
    def get_conf(name)
      env = get(name)
      if env
        Puppet::Settings::EnvironmentConf.static_for(env, Puppet[:environment_timeout], Puppet[:static_catalogs], Puppet[:rich_data])
      else
        nil
      end
    end
  end

  # A source of unlisted pre-defined environments.
  #
  # Used only for internal bootstrapping environments which are not relevant
  # to an end user (such as the fall back 'configured' environment).
  #
  # @api private
  class StaticPrivate < Static

    # Unlisted
    #
    # @!macro loader_list
    def list
      []
    end
  end

  class StaticDirectory < Static
    # Accepts a single environment in the given directory having the given name (not required to be reflected as the name
    # of the directory)
    def initialize(env_name, env_dir, environment)
      super(environment)
      @env_dir = env_dir
      @env_name = env_name.intern
    end

    # @!macro loader_get_conf
    def get_conf(name)
      return nil unless name.intern == @env_name
      Puppet::Settings::EnvironmentConf.load_from(@env_dir, [])
    end
  end

  # Reads environments from a directory on disk. Each environment is
  # represented as a sub-directory. The environment's manifest setting is the
  # `manifest` directory of the environment directory. The environment's
  # modulepath setting is the global modulepath (from the `[server]` section
  # for the server) prepended with the `modules` directory of the environment
  # directory.
  #
  # @api private
  class Directories
    include EnvironmentLoader

    def initialize(environment_dir, global_module_path)
      @environment_dir =  Puppet::FileSystem.expand_path(environment_dir)
      @global_module_path = global_module_path ?
        global_module_path.map { |p| Puppet::FileSystem.expand_path(p) } :
        nil
    end

    # Generate an array of directory loaders from a path string.
    # @param path [String] path to environment directories
    # @param global_module_path [Array<String>] the global modulepath setting
    # @return [Array<Puppet::Environments::Directories>] An array
    #   of configured directory loaders.
    def self.from_path(path, global_module_path)
      environments = path.split(File::PATH_SEPARATOR)
      environments.map do |dir|
        Puppet::Environments::Directories.new(dir, global_module_path)
      end
    end

    def self.real_path(dir)
      if Puppet::FileSystem.symlink?(dir) && Puppet[:versioned_environment_dirs]
        dir = Pathname.new Puppet::FileSystem.expand_path(Puppet::FileSystem.readlink(dir))
      end
      return dir
    end

    # @!macro loader_search_paths
    def search_paths
      ["file://#{@environment_dir}"]
    end

    # @!macro loader_list
    def list
      valid_environment_names.collect do |name|
        create_environment(name)
      end
    end

    # @!macro loader_get
    def get(name)
      if validated_directory(File.join(@environment_dir, name.to_s))
        create_environment(name)
      end
    end

    # @!macro loader_get_conf
    def get_conf(name)
      envdir = validated_directory(File.join(@environment_dir, name.to_s))
      if envdir
        Puppet::Settings::EnvironmentConf.load_from(envdir, @global_module_path)
      else
        nil
      end
    end

    private

    def create_environment(name)
      # interpolated modulepaths may be cached from prior environment instances
      Puppet.settings.clear_environment_settings(name)

      env_symbol = name.intern
      setting_values = Puppet.settings.values(env_symbol, Puppet.settings.preferred_run_mode)
      env = Puppet::Node::Environment.create(
        env_symbol,
        Puppet::Node::Environment.split_path(setting_values.interpolate(:modulepath)),
        setting_values.interpolate(:manifest),
        setting_values.interpolate(:config_version)
      )
      env
    end

    def validated_directory(envdir)
      env_name = Puppet::FileSystem.basename_string(envdir)
      envdir = Puppet::Environments::Directories.real_path(envdir).to_s
      if Puppet::FileSystem.directory?(envdir) && Puppet::Node::Environment.valid_name?(env_name)
        envdir
      else
        nil
      end
    end

    def valid_environment_names
      return [] unless Puppet::FileSystem.directory?(@environment_dir)
      Puppet::FileSystem.children(@environment_dir).map do |child|
        Puppet::FileSystem.basename_string(child).intern if validated_directory(child)
      end.compact
    end
  end

  # Combine together multiple loaders to act as one.
  # @api private
  class Combined
    include EnvironmentLoader

    def initialize(*loaders)
      @loaders = loaders
    end

    # @!macro loader_search_paths
    def search_paths
      @loaders.collect(&:search_paths).flatten
    end

    # @!macro loader_list
    def list
      @loaders.collect(&:list).flatten
    end

    # @!macro loader_get
    def get(name)
      @loaders.each do |loader|
        env = loader.get(name)
        if env
          return env
        end
      end
      nil
    end

    # @!macro loader_get_conf
    def get_conf(name)
      @loaders.each do |loader|
        conf = loader.get_conf(name)
        if conf
          return conf
        end
      end
      nil
    end

    def clear_all
      @loaders.each {|loader| loader.clear_all}
    end
  end

  class Cached
    include EnvironmentLoader
    include Puppet::Concurrent::Synchronized

    class DefaultCacheExpirationService
      # Called when the environment is created.
      #
      # @param [Puppet::Node::Environment] env
      def created(env)
      end

      # Is the environment with this name expired?
      #
      # @param [Symbol] env_name The symbolic environment name
      # @return [Boolean]
      def expired?(env_name)
        false
      end

      # The environment with this name was evicted.
      #
      # @param [Symbol] env_name The symbolic environment name
      def evicted(env_name)
      end
    end

    def self.cache_expiration_service=(service)
      @cache_expiration_service = service
    end

    def self.cache_expiration_service
      @cache_expiration_service || DefaultCacheExpirationService.new
    end

    # Returns the end of time (the next Mesoamerican Long Count cycle-end after 2012 (5125+2012) = 7137
    def self.end_of_time
      Time.gm(7137)
    end

    END_OF_TIME = end_of_time
    START_OF_TIME = Time.gm(1)

    def initialize(loader)
      @loader = loader
      @cache_expiration_service = Puppet::Environments::Cached.cache_expiration_service
      @cache = {}
    end

    # @!macro loader_list
    def list
      # Evict all that have expired, in the same way as `get`
      clear_all_expired

      # Evict all that was removed from diks
      cached_envs = @cache.keys.map!(&:to_sym)
      loader_envs = @loader.list.map!(&:name)
      removed_envs = cached_envs - loader_envs

      removed_envs.each do |env_name|
        Puppet.debug { "Environment no longer exists '#{env_name}'"}
        clear(env_name)
      end

      @loader.list.map do |env|
        name = env.name
        old_entry = @cache[name]
        if old_entry
          old_entry.value
        else
          add_entry(name, entry(env))
          env
        end
      end
    end

    # @!macro loader_search_paths
    def search_paths
      @loader.search_paths
    end

    # @!macro loader_get
    def get(name)
      # Aggressively evict all that has expired
      # This strategy favors smaller memory footprint over environment
      # retrieval time.
      clear_all_expired
      result = @cache[name]
      if result
        Puppet.debug {"Found in cache '#{name}' #{result.label}"}
        # found in cache
        result.touch
        return result.value
      elsif (result = @loader.get(name))
        # environment loaded, cache it
        cache_entry = entry(result)
        add_entry(name, cache_entry)
        result
      end
    end

    # Adds a cache entry to the cache
    def add_entry(name, cache_entry)
      Puppet.debug {"Caching environment '#{name}' #{cache_entry.label}"}
      @cache[name] = cache_entry
      @cache_expiration_service.created(cache_entry.value)
    end
    private :add_entry

    def clear_entry(name, entry)
      @cache.delete(name)
      Puppet.debug {"Evicting cache entry for environment '#{name}'"}
      @cache_expiration_service.evicted(name.to_sym)
      Puppet::GettextConfig.delete_text_domain(name)
      Puppet.settings.clear_environment_settings(name)
    end
    private :clear_entry

    # Clears the cache of the environment with the given name.
    # (The intention is that this could be used from a MANUAL cache eviction command (TBD)
    def clear(name)
      entry = @cache[name]
      clear_entry(name, entry) if entry
    end

    # Clears all cached environments.
    # (The intention is that this could be used from a MANUAL cache eviction command (TBD)
    def clear_all
      super

      @cache.each_pair do |name, entry|
        clear_entry(name, entry)
      end

      @cache = {}
      Puppet::GettextConfig.delete_environment_text_domains
    end

    # Clears all environments that have expired, either by exceeding their time to live, or
    # through an explicit eviction determined by the cache expiration service.
    #
    def clear_all_expired()
      t = Time.now

      @cache.each_pair do |name, entry|
        clear_if_expired(name, entry, t)
      end
    end

    # Clear an environment if it is expired, either by exceeding its time to live, or
    # through an explicit eviction determined by the cache expiration service.
    #
    def clear_if_expired(name, entry, t = Time.now)
      return unless entry

      if entry.expired?(t) || @cache_expiration_service.expired?(name.to_sym)
        clear_entry(name, entry)
      end
    end
    private :clear_if_expired

    # This implementation evicts the cache, and always gets the current
    # configuration of the environment
    #
    # TODO: While this is wasteful since it
    # needs to go on a search for the conf, it is too disruptive to optimize
    # this.
    #
    # @!macro loader_get_conf
    def get_conf(name)
      clear_if_expired(name, @cache[name])
      @loader.get_conf(name)
    end

    # Creates a suitable cache entry given the time to live for one environment
    #
    def entry(env)
      ttl = if (conf = get_conf(env.name))
              conf.environment_timeout
            else
              Puppet[:environment_timeout]
            end

      case ttl
      when 0
        NotCachedEntry.new(env)     # Entry that is always expired (avoids syscall to get time)
      when Float::INFINITY
        Entry.new(env)              # Entry that never expires (avoids syscall to get time)
      else
        MRUEntry.new(env, ttl)      # Entry that expires in ttl from when it was last touched
      end
    end

    # Never evicting entry
    class Entry
      attr_reader :value

      def initialize(value)
        @value = value
      end

      def touch
      end

      def expired?(now)
        false
      end

      def label
        ""
      end
    end

    # Always evicting entry
    class NotCachedEntry < Entry
      def expired?(now)
        true
      end

      def label
        "(ttl = 0 sec)"
      end
    end

    # Policy that expires if it hasn't been touched within ttl_seconds
    class MRUEntry < Entry
      def initialize(value, ttl_seconds)
        super(value)
        @ttl = Time.now + ttl_seconds
        @ttl_seconds = ttl_seconds
<<<<<<< HEAD
=======
      end

      def expired?(now)
        now > @ttl
      end

      def label
        "(ttl = #{@ttl_seconds} sec)"
      end
    end

    # Policy that expires if it hasn't been touched within ttl_seconds
    class MRUEntry < TTLEntry
      def initialize(value, ttl_seconds)
        super(value, ttl_seconds)
>>>>>>> a8b19f98

        touch
      end

      def touch
        @ttl = Time.now + @ttl_seconds
      end

      def expired?(now)
        !guarded? && now > @ttl
      end

      def label
        "(ttl = #{@ttl_seconds} sec)"
      end
    end
  end
end<|MERGE_RESOLUTION|>--- conflicted
+++ resolved
@@ -1,9 +1,4 @@
-<<<<<<< HEAD
 require_relative '../puppet/concurrent/synchronized'
-require_relative '../puppet/gettext/text_domain_service'
-=======
-require 'puppet/concurrent/synchronized'
->>>>>>> a8b19f98
 
 # @api private
 module Puppet::Environments
@@ -537,8 +532,12 @@
         super(value)
         @ttl = Time.now + ttl_seconds
         @ttl_seconds = ttl_seconds
-<<<<<<< HEAD
-=======
+
+        touch
+      end
+
+      def touch
+        @ttl = Time.now + @ttl_seconds
       end
 
       def expired?(now)
@@ -549,27 +548,5 @@
         "(ttl = #{@ttl_seconds} sec)"
       end
     end
-
-    # Policy that expires if it hasn't been touched within ttl_seconds
-    class MRUEntry < TTLEntry
-      def initialize(value, ttl_seconds)
-        super(value, ttl_seconds)
->>>>>>> a8b19f98
-
-        touch
-      end
-
-      def touch
-        @ttl = Time.now + @ttl_seconds
-      end
-
-      def expired?(now)
-        !guarded? && now > @ttl
-      end
-
-      def label
-        "(ttl = #{@ttl_seconds} sec)"
-      end
-    end
   end
 end