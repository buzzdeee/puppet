test_name "test the yum package provider" do

<<<<<<< HEAD
  confine :to, {:platform => /(?:centos|el-|fedora)/}, agents
  confine :except, :platform => /centos-4|el-4/ # PUP-5227
=======
confine :to, {:platform => /(?:centos|el-|fedora)/}, agents
confine :except, :platform => /centos-4|el-4/ # PUP-5227
confine :except, :hypervisor => /ec2/
>>>>>>> 3755ab78

  tag 'audit:medium',
      'audit:acceptance' # Could be done at the integration (or unit) layer though
                         # actual changing of resources could irreparably damage a
                         # host running this, or require special permissions.

  require 'puppet/acceptance/rpm_util'
  extend Puppet::Acceptance::RpmUtils

  epoch_rpm_options    = {:pkg => 'epoch', :version => '1.1', :epoch => '1'}
  no_epoch_rpm_options = {:pkg => 'guid', :version => '1.0'}

  teardown do
    step "cleanup"
    agents.each do |agent|
      clean_rpm agent, epoch_rpm_options
      clean_rpm agent, no_epoch_rpm_options
    end
  end

  def verify_state(hosts, pkg, state, match)
    hosts.each do |agent|
      cmd = rpm_provider(agent)
      # Note yum and dnf list packages as <name>.<arch>
      on agent, "#{cmd} list installed" do
        method(match).call(/^#{pkg}\./, stdout)
      end
    end
  end

  def verify_present(hosts, pkg)
    verify_state(hosts, pkg, '(?!purged|absent)[^\']+', :assert_match)
  end

  def verify_absent(hosts, pkg)
    verify_state(hosts, pkg, '(?:purged|absent)', :assert_no_match)
  end

  step "Managing a package which does not include an epoch in its version" do
    step 'Setup repo and package'
    agents.each do |agent|
      clean_rpm agent, no_epoch_rpm_options
      setup_rpm agent, no_epoch_rpm_options
      send_rpm agent, no_epoch_rpm_options
    end

    step 'Installing a known package succeeds' do
      verify_absent agents, 'guid'
      apply_manifest_on(agents, 'package {"guid": ensure => installed}') do |result|
        assert_match('Package[guid]/ensure: created', "#{result.host}: #{result.stdout}")
      end
    end

    step 'Removing a known package succeeds' do
      verify_present agents, 'guid'
      apply_manifest_on(agents, 'package {"guid": ensure => absent}') do |result|
        assert_match('Package[guid]/ensure: removed', "#{result.host}: #{result.stdout}")
      end
    end

    step 'Installing a specific version of a known package succeeds' do
      verify_absent agents, 'guid'
      apply_manifest_on(agents, 'package {"guid": ensure => "1.0"}') do |result|
        assert_match('Package[guid]/ensure: created', "#{result.host}: #{result.stdout}")
      end
    end

    step 'Removing a specific version of a known package succeeds' do
      verify_present agents, 'guid'
      apply_manifest_on(agents, 'package {"guid": ensure => absent}') do |result|
        assert_match('Package[guid]/ensure: removed', "#{result.host}: #{result.stdout}")
      end
    end

    step 'Installing a non-existent version of a known package fails' do
      verify_absent agents, 'guid'
      apply_manifest_on(agents, 'package {"guid": ensure => "1.1"}') do |result|
        assert_not_match(/Package\[guid\]\/ensure: created/, "#{result.host}: #{result.stdout}")
        assert_match("Package[guid]/ensure: change from 'purged' to '1.1' failed", "#{result.host}: #{result.stderr}")
      end
      verify_absent agents, 'guid'
    end

    step 'Installing a non-existent package fails' do
      verify_absent agents, 'not_a_package'
      apply_manifest_on(agents, 'package {"not_a_package": ensure => present}') do |result|
        assert_not_match(/Package\[not_a_package\]\/ensure: created/, "#{result.host}: #{result.stdout}")
        assert_match("Package[not_a_package]/ensure: change from 'purged' to 'present' failed", "#{result.host}: #{result.stderr}")
      end
      verify_absent agents, 'not_a_package'
    end

    step 'Removing a non-existent package succeeds' do
      verify_absent agents, 'not_a_package'
      apply_manifest_on(agents, 'package {"not_a_package": ensure => absent}') do |result|
        assert_not_match(/Package\[not_a_package\]\/ensure/, "#{result.host}: #{result.stdout}")
        assert_match('Applied catalog', "#{result.host}: #{result.stdout}")
      end
      verify_absent agents, 'not_a_package'
    end
  end

  ### Epoch tests ###
  agents.each do |agent|
    step "Managing a package which includes an epoch in its version" do
      step "Setup repo and package" do
        clean_rpm agent, no_epoch_rpm_options
        setup_rpm agent, epoch_rpm_options
        send_rpm agent, epoch_rpm_options
      end

      step 'Installing a known package with an epoch succeeds' do
        verify_absent [agent], 'epoch'
        apply_manifest_on(agent, 'package {"epoch": ensure => installed}') do |result|
          assert_match('Package[epoch]/ensure: created', "#{result.host}: #{result.stdout}")
        end
      end

      step 'Removing a known package with an epoch succeeds' do
        verify_present [agent], 'epoch'
        apply_manifest_on(agent, 'package {"epoch": ensure => absent}') do |result|
          assert_match('Package[epoch]/ensure: removed', "#{result.host}: #{result.stdout}")
        end
      end

      step "Installing a specific version of a known package with an epoch succeeds when epoch and arch are specified" do
        verify_absent [agent], 'epoch'
        apply_manifest_on(agent, "package {'epoch': ensure => '1:1.1-1.noarch'}") do |result|
          assert_match('Package[epoch]/ensure: created', "#{result.host}: #{result.stdout}")
        end

        apply_manifest_on(agent, "package {'epoch': ensure => '1:1.1-1.noarch'}") do |result|
          assert_no_match(/epoch/, result.stdout)
        end
      end

      if rpm_provider(agent) == 'dnf'
        # Yum requires the arch to be specified whenever epoch is specified. This step is only
        # expected to work in DNF.
        step "Installing a specific version of a known package with an epoch succeeds when epoch is specified and arch is not" do
          step "Remove the package" do
            apply_manifest_on(agent, 'package {"epoch": ensure => absent}')
            verify_absent [agent], 'epoch'
          end

          apply_manifest_on(agent, 'package {"epoch": ensure => "1:1.1-1"}') do |result|
            assert_match('Package[epoch]/ensure: created', "#{result.host}: #{result.stdout}")
          end

          apply_manifest_on(agent, 'package {"epoch": ensure => "1:1.1-1"}') do |result|
            assert_no_match(/epoch/, result.stdout)
          end

          apply_manifest_on(agent, "package {'epoch': ensure => '1:1.1-1.noarch'}") do |result|
            assert_no_match(/epoch/, result.stdout)
          end
        end
      end

      if rpm_provider(agent) == 'yum'
        step "Installing a specified version of a known package with an epoch succeeds without epoch or arch provided" do
          # Due to a bug in DNF, epoch is required. This step is only expected to work in Yum.
          # See https://bugzilla.redhat.com/show_bug.cgi?id=1286877
          step "Remove the package" do
            apply_manifest_on(agent, 'package {"epoch": ensure => absent}')
            verify_absent [agent], 'epoch'
          end

          apply_manifest_on(agent, 'package {"epoch": ensure => "1.1-1"}') do |result|
            assert_match('Package[epoch]/ensure: created', "#{result.host}: #{result.stdout}")
          end

          apply_manifest_on(agent, 'package {"epoch": ensure => "1.1-1"}') do |result|
            assert_no_match(/epoch/, result.stdout)
          end

          apply_manifest_on(agent, "package {'epoch': ensure => '1:1.1-1.noarch'}") do |result|
            assert_no_match(/epoch/, result.stdout)
          end
        end
      end
    end
  end
end<|MERGE_RESOLUTION|>--- conflicted
+++ resolved
@@ -1,13 +1,8 @@
 test_name "test the yum package provider" do
 
-<<<<<<< HEAD
   confine :to, {:platform => /(?:centos|el-|fedora)/}, agents
   confine :except, :platform => /centos-4|el-4/ # PUP-5227
-=======
-confine :to, {:platform => /(?:centos|el-|fedora)/}, agents
-confine :except, :platform => /centos-4|el-4/ # PUP-5227
-confine :except, :hypervisor => /ec2/
->>>>>>> 3755ab78
+  confine :except, :hypervisor => /ec2/
 
   tag 'audit:medium',
       'audit:acceptance' # Could be done at the integration (or unit) layer though
