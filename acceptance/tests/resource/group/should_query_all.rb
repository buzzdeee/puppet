test_name "should query all groups"
<<<<<<< HEAD
=======
confine :except, :platform => /^cisco_/ # See PUP-5828
skip_test if agents.any? {|agent| agent['platform'] =~ /osx-12-arm64/ } # See PA-4555
>>>>>>> c47e2cd7

tag 'audit:high',
    'audit:refactor',   # Use block style `test_name`
    'audit:integration' # Does not modify system running test

agents.each do |agent|
  skip_test('this test fails on windows French due to Cygwin/UTF Issues - PUP-8319,IMAGES-492') if agent['platform'] =~ /windows/ && agent['locale'] == 'fr'
  step "query natively"

  groups = agent.group_list

  fail_test("No groups found") unless groups

  step "query with puppet"
  on(agent, puppet_resource('group')) do
    stdout.each_line do |line|
      name = ( line.match(/^group \{ '([^']+)'/) or next )[1]

      unless groups.delete(name)
        fail_test "group #{name} found by puppet, not natively"
      end
    end
  end

  if groups.length > 0 then
    fail_test "#{groups.length} groups found natively, not puppet: #{groups.join(', ')}"
  end
end<|MERGE_RESOLUTION|>--- conflicted
+++ resolved
@@ -1,9 +1,5 @@
 test_name "should query all groups"
-<<<<<<< HEAD
-=======
-confine :except, :platform => /^cisco_/ # See PUP-5828
 skip_test if agents.any? {|agent| agent['platform'] =~ /osx-12-arm64/ } # See PA-4555
->>>>>>> c47e2cd7
 
 tag 'audit:high',
     'audit:refactor',   # Use block style `test_name`
