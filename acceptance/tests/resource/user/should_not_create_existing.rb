--- conflicted
+++ resolved
@@ -1,12 +1,6 @@
 test_name "tests that user resource will not add users that already exist." do
-<<<<<<< HEAD
 
-  tag 'audit:medium',
-=======
-  confine :except, :platform => /^eos-/ # See ARISTA-37
-  confine :except, :platform => /^cisco_/ # See PUP-5828
   tag 'audit:high',
->>>>>>> 88726b34
       'audit:acceptance' # Could be done as integration tests, but would
                          # require changing the system running the test
                          # in ways that might require special permissions
