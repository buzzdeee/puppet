test_name "node_name_fact should be used to determine the node name for puppet agent"

tag 'audit:high',
    'audit:integration',  # Tests that the server properly overrides certname with node_name fact.
                          # Testing of passenger master is no longer needed.
    'server'

success_message = "node_name_fact setting was correctly used to determine the node name"

testdir = master.tmpdir("nodenamefact")
node_names = []

on agents, facter('kernel') do
  node_names << stdout.chomp
end

node_names.uniq!

step "Prepare for custom tk-auth rules" do
  on master, 'cp /etc/puppetlabs/puppetserver/conf.d/auth.conf /etc/puppetlabs/puppetserver/conf.d/auth.bak'
  modify_tk_config(master, options['puppetserver-config'], {'jruby-puppet' => {'use-legacy-auth-conf' => false}})
end

<<<<<<< HEAD
teardown do
  modify_tk_config(master, options['puppetserver-config'], {'jruby-puppet' => {'use-legacy-auth-conf' => true}})
  on master, 'cp /etc/puppetlabs/puppetserver/conf.d/auth.bak /etc/puppetlabs/puppetserver/conf.d/auth.conf'
end
=======
  teardown do
    modify_tk_config(master, options['puppetserver-config'], {'jruby-puppet' => {'use-legacy-auth-conf' => true}})
    on master, 'cp /etc/puppetlabs/puppetserver/conf.d/auth.bak /etc/puppetlabs/puppetserver/conf.d/auth.conf'
    on master, "service #{master['puppetservice']} reload"
  end
>>>>>>> 39461d5c

step "Setup tk-auth rules" do
  tka_header = <<-HEADER
authorization: {
    version: 1
    rules: [
        {
            match-request: {
                path: "/puppet/v3/file"
                type: path
            }
            allow: "*"
            sort-order: 500
            name: "puppetlabs file"
        },
    HEADER

  tka_node_rules = node_names.map do |node_name|
    <<-NODE_RULES
        {
            match-request: {
                path: "/puppet/v3/catalog/#{node_name}"
                type: path
                method: [get, post]
            }
            allow: "*"
            sort-order: 500
            name: "puppetlabs catalog #{node_name}"
        },
        {
            match-request: {
                path: "/puppet/v3/node/#{node_name}"
                type: path
                method: get
            }
            allow: "*"
            sort-order: 500
            name: "puppetlabs node #{node_name}"
        },
        {
            match-request: {
                path: "/puppet/v3/report/#{node_name}"
                type: path
                method: put
            }
            allow: "*"
            sort-order: 500
            name: "puppetlabs report #{node_name}"
        },
      NODE_RULES
  end

  tka_footer = <<-FOOTER
        {
          match-request: {
            path: "/"
            type: path
          }
          deny: "*"
          sort-order: 999
          name: "puppetlabs deny all"
        }
    ]
}
    FOOTER

  tk_auth = [tka_header, tka_node_rules, tka_footer].flatten.join("\n")

  apply_manifest_on(master, <<-MANIFEST, :catch_failures => true)
      file { '/etc/puppetlabs/puppetserver/conf.d/auth.conf':
        ensure => file,
        mode => '0644',
        content => '#{tk_auth}',
      }
    MANIFEST
end

step "Setup site.pp for node name based classification" do

  site_manifest = <<-SITE_MANIFEST
node default {
  notify { "false": }
}

node #{node_names.map { |name| %Q["#{name}"] }.join(", ")} {
  notify { "#{success_message}": }
}
SITE_MANIFEST

  apply_manifest_on(master, <<-MANIFEST, :catch_failures => true)
    $directories = [
      '#{testdir}',
      '#{testdir}/environments',
      '#{testdir}/environments/production',
      '#{testdir}/environments/production/manifests',
    ]

    file { $directories:
      ensure => directory,
      mode => '0755',
    }

    file { '#{testdir}/environments/production/manifests/manifest.pp':
      ensure => file,
      mode => '0644',
      content => '#{site_manifest}',
    }
  MANIFEST
end

step "Ensure nodes are classified based on the node name fact" do
  master_opts = {
    'main' => {
      'environmentpath' => "#{testdir}/environments",
    },
    'master' => {
      'node_terminus'   => 'plain',
    },
  }

  with_puppet_running_on(master, master_opts, testdir) do
    on(agents, puppet('agent', "--no-daemonize --verbose --onetime --node_name_fact kernel")) do
      assert_match(/defined 'message'.*#{success_message}/, stdout)
    end
  end
end<|MERGE_RESOLUTION|>--- conflicted
+++ resolved
@@ -21,18 +21,11 @@
   modify_tk_config(master, options['puppetserver-config'], {'jruby-puppet' => {'use-legacy-auth-conf' => false}})
 end
 
-<<<<<<< HEAD
 teardown do
   modify_tk_config(master, options['puppetserver-config'], {'jruby-puppet' => {'use-legacy-auth-conf' => true}})
   on master, 'cp /etc/puppetlabs/puppetserver/conf.d/auth.bak /etc/puppetlabs/puppetserver/conf.d/auth.conf'
+  on master, "service #{master['puppetservice']} reload"
 end
-=======
-  teardown do
-    modify_tk_config(master, options['puppetserver-config'], {'jruby-puppet' => {'use-legacy-auth-conf' => true}})
-    on master, 'cp /etc/puppetlabs/puppetserver/conf.d/auth.bak /etc/puppetlabs/puppetserver/conf.d/auth.conf'
-    on master, "service #{master['puppetservice']} reload"
-  end
->>>>>>> 39461d5c
 
 step "Setup tk-auth rules" do
   tka_header = <<-HEADER
